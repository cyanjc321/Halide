--- conflicted
+++ resolved
@@ -321,33 +321,21 @@
 // Compute the N0 x N1 2D complex DFT of x using radixes R0, R1.
 // sign = -1 indicates a forward DFT, sign = 1 indicates an inverse
 // DFT.
-<<<<<<< HEAD
 ComplexFunc fft2d_c2c(ComplexFunc x, const std::vector<int> &R0, const std::vector<int> &R1, float sign) {
-=======
-Func fft2d_c2c(Func x, const std::vector<int> &R0, const std::vector<int> &R1, float sign) {
     // Vectorization width.
     const int group = 8;
 
->>>>>>> 43faba87
     // Transpose the input to the FFT.
     ComplexFunc xT = transpose(x);
 
     // Compute the DFT of dimension 1 (originally dimension 0).
-<<<<<<< HEAD
-    ComplexFunc dft1T = fft_dim1(xT, R0, sign);
-=======
-    Func dft1T = fft_dim1(xT, R0, sign, group);
->>>>>>> 43faba87
+    ComplexFunc dft1T = fft_dim1(xT, R0, sign, group);
 
     // Transpose back.
     ComplexFunc dft1 = transpose(dft1T);
 
     // Compute the DFT of dimension 1.
-<<<<<<< HEAD
-    ComplexFunc dft = fft_dim1(dft1, R1, sign);
-=======
-    Func dft = fft_dim1(dft1, R1, sign, group);
->>>>>>> 43faba87
+    ComplexFunc dft = fft_dim1(dft1, R1, sign, group);
     dft.bound(dft.args()[0], 0, product(R0));
     dft.bound(dft.args()[1], 0, product(R1));
 
@@ -357,15 +345,9 @@
 }
 
 // Compute the N0 x N1 2D real DFT of x using radixes R0, R1.
-<<<<<<< HEAD
-// Note that the transform domain is transposed and has dimensions
-// N1/2+1 x N0 due to the conjugate symmetry of real DFTs.
-ComplexFunc fft2d_r2cT(Func r, const std::vector<int> &R0, const std::vector<int> &R1) {
-=======
 // The transform domain has dimensions N0 x N1/2 + 1 due to the
 // conjugate symmetry of real DFTs.
-Func fft2d_r2c(Func r, const std::vector<int> &R0, const std::vector<int> &R1) {
->>>>>>> 43faba87
+ComplexFunc fft2d_r2c(Func r, const std::vector<int> &R0, const std::vector<int> &R1) {
     // How many columns to group together in one FFT. This is the
     // vectorization width.
     const int group = 8;
@@ -409,17 +391,10 @@
     ComplexFunc unzippedT = transpose(unzipped);
 
     // DFT down the columns again (the rows of the original).
-<<<<<<< HEAD
-    ComplexFunc dft = fft_dim1(unzippedT, R0, -1.0f, group);
-    dft.bound(dft.args()[0], 0, (N1 + 1)/2 + 1);
-    dft.bound(dft.args()[1], 0, N0);
-=======
-    Func dftT = fft_dim1(unzippedT, R0, -1.0f, group);
-    // Transpose back.
-    Func dft = transpose(dftT);
+    ComplexFunc dftT = fft_dim1(unzippedT, R0, -1.0f, group);
+    ComplexFunc dft = transpose(dftT);
     dft.bound(dft.args()[0], 0, N0);
     dft.bound(dft.args()[1], 0, N1/2 + 1);
->>>>>>> 43faba87
 
     unzipped.compute_at(dftT, Var("g")).vectorize(n0, group).unroll(n0);
     dft1.compute_at(dftT, outermost(dft));
@@ -430,15 +405,9 @@
 }
 
 // Compute the N0 x N1 2D inverse DFT of x using radixes R0, R1.
-<<<<<<< HEAD
-// Note that the input domain is transposed and should have dimensions
-// N1/2+1 x N0 due to the conjugate symmetry of real FFTs.
-Func fft2d_cT2r(ComplexFunc cT,  const std::vector<int> &R0, const std::vector<int> &R1) {
-=======
 // The DFT domain should have dimensions N0 x N1/2 + 1 due to the
 // conjugate symmetry of real FFTs.
-Func fft2d_c2r(Func c, const std::vector<int> &R0, const std::vector<int> &R1) {
->>>>>>> 43faba87
+Func fft2d_c2r(ComplexFunc c,  const std::vector<int> &R0, const std::vector<int> &R1) {
     // How many columns to group together in one FFT. This is the
     // vectorization width.
     const int group = 8;
@@ -449,7 +418,7 @@
     Var n0("n0"), n1("n1");
 
     // Transpose the input.
-    Func cT = transpose(c);
+    ComplexFunc cT = transpose(c);
     // Take the inverse DFT of the columns (rows in the final result).
     ComplexFunc dft0T = fft_dim1(cT, R0, 1.0f, group);
 
@@ -525,21 +494,12 @@
     return fft2d_c2c(c, radix_factor(N0), radix_factor(N1), sign);
 }
 
-<<<<<<< HEAD
-// Compute N0 x N1 real DFTs. The DFT is transposed.
-ComplexFunc fft2d_r2cT(Func r, int N0, int N1) {
-    return fft2d_r2cT(r, radix_factor(N0), radix_factor(N1));
-}
-Func fft2d_cT2r(ComplexFunc cT, int N0, int N1) {
-    return fft2d_cT2r(cT, radix_factor(N0), radix_factor(N1));
-=======
 // Compute N0 x N1 real DFTs.
-Func fft2d_r2c(Func r, int N0, int N1) {
+ComplexFunc fft2d_r2c(Func r, int N0, int N1) {
     return fft2d_r2c(r, radix_factor(N0), radix_factor(N1));
 }
-Func fft2d_c2r(Func c, int N0, int N1) {
+Func fft2d_c2r(ComplexFunc c, int N0, int N1) {
     return fft2d_c2r(c, radix_factor(N0), radix_factor(N1));
->>>>>>> 43faba87
 }
 
 
@@ -552,11 +512,7 @@
 }
 
 template <typename T>
-<<<<<<< HEAD
-ComplexFunc make_complex(Image<T> &re) {
-=======
-Func make_complex(const Image<T> &re) {
->>>>>>> 43faba87
+ComplexFunc make_complex(const Image<T> &re) {
     Var x, y;
     ComplexFunc ret;
     ret(x, y) = re(x, y);
@@ -624,13 +580,8 @@
     Func filtered_r2c;
     {
         // Compute the DFT of the input and the kernel.
-<<<<<<< HEAD
-        ComplexFunc dft_in = fft2d_r2cT(make_real(in), W, H);
-        ComplexFunc dft_kernel = fft2d_r2cT(make_real(kernel), W, H);
-=======
-        Func dft_in = fft2d_r2c(make_real(in), W, H);
-        Func dft_kernel = fft2d_r2c(make_real(kernel), W, H);
->>>>>>> 43faba87
+        ComplexFunc dft_in = fft2d_r2c(make_real(in), W, H);
+        ComplexFunc dft_kernel = fft2d_r2c(make_real(kernel), W, H);
 
         // Compute the convolution.
         ComplexFunc dft_filtered("dft_filtered");
@@ -677,22 +628,16 @@
 
     Var rep("rep");
 
-<<<<<<< HEAD
-    ComplexFunc c2c_in;
-    c2c_in(x, y, rep) = ComplexExpr(in(x, y), 0.0f);
-    ComplexFunc bench_c2c = fft2d_c2c(c2c_in, W, H, -1);
-=======
     Image<float> re_in = lambda(x, y, 0.0f).realize(W, H);
     Image<float> im_in = lambda(x, y, 0.0f).realize(W, H);
 
-    Func c2c_in;
+    ComplexFunc c2c_in;
     // Read all reps from the same place in memory. This effectively
     // benchmarks taking the FFT of cached inputs, which is a
     // reasonable assumption for a well optimized program with good
     // locality.
-    c2c_in(x, y, rep) = Tuple(re_in(x, y), im_in(x, y));
-    Func bench_c2c = fft2d_c2c(c2c_in, W, H, -1);
->>>>>>> 43faba87
+    c2c_in(x, y, rep) = ComplexExpr(re_in(x, y), im_in(x, y));
+    ComplexFunc bench_c2c = fft2d_c2c(c2c_in, W, H, -1);
     Realization R_c2c = bench_c2c.realize(W, H, reps, target);
     // Write all reps to the same place in memory. This means the
     // output appears to be cached on all but the first
@@ -703,51 +648,12 @@
     R_c2c[1].raw_buffer()->stride[2] = 0;
 
     double t = bench_realization(bench_c2c, R_c2c, samples, target)*1e3/reps;
-    printf("c2c  time: %f us, %f MFLOP/s\n", t, 5*W*H*(log2(W) + log2(H))/t);
-
-<<<<<<< HEAD
-    Func r2cT_in;
-    r2cT_in(x, y, rep) = in(x, y);
-    ComplexFunc bench_r2cT = fft2d_r2cT(r2cT_in, W, H);
-    // Due to padding for vectorization, this has asserts that fail,
-    // but are harmless (padding is overwritten, but no more).
-    if (!target.has_feature(Target::NoAsserts)) {
-        ComplexFunc clamp_r2cT;
-        clamp_r2cT(x, y, rep) = bench_r2cT(clamp(x, 0, H/2), y, rep);
-        clamp_r2cT.compute_root().vectorize(x, 8);
-        bench_r2cT = clamp_r2cT;
-    }
-    Realization R_r2cT = bench_r2cT.realize(H/2 + 1, W, reps, target);
-
-    t = 1e6f;
-    for (int i = 0; i < samples; i++) {
-        double t1 = current_time();
-        bench_r2cT.realize(R_r2cT, target);
-        double dt = (current_time() - t1)*1e3/reps;
-        if (dt < t) t = dt;
-    }
-    printf("r2cT time: %f us, %f MFLOP/s\n", t, 2.5*W*H*(log2(W) + log2(H))/t);
-
-    Image<float> cT(H/2 + 1, W);
-    memset(cT.data(), 0, cT.width()*cT.height()*sizeof(float));
-    ComplexFunc cT2r_in;
-    cT2r_in(x, y, rep) = ComplexExpr(cT(x, y), cT(x, y));
-    Func bench_cT2r = fft2d_cT2r(cT2r_in, W, H);
-    Realization R_cT2r = bench_cT2r.realize(W, H, reps, target);
-
-    t = 1e6f;
-    for (int i = 0; i < samples; i++) {
-        double t1 = current_time();
-        bench_cT2r.realize(R_cT2r, target);
-        double dt = (current_time() - t1)*1e3/reps;
-        if (dt < t) t = dt;
-    }
-    printf("cT2r time: %f us, %f MFLOP/s\n", t, 2.5*W*H*(log2(W) + log2(H))/t);
-=======
+    printf("c2c time: %f us, %f MFLOP/s\n", t, 5*W*H*(log2(W) + log2(H))/t);
+
     Func r2c_in;
     // All reps read from the same input. See notes on c2c_in.
     r2c_in(x, y, rep) = re_in(x, y);
-    Func bench_r2c = fft2d_r2c(r2c_in, W, H);
+    ComplexFunc bench_r2c = fft2d_r2c(r2c_in, W, H);
     Realization R_r2c = bench_r2c.realize(W, H/2 + 1, reps, target);
     // Write all reps to the same place in memory. See notes on R_c2c.
     R_r2c[0].raw_buffer()->stride[2] = 0;
@@ -756,9 +662,9 @@
     t = bench_realization(bench_r2c, R_r2c, samples, target)*1e3/reps;
     printf("r2c time: %f us, %f MFLOP/s\n", t, 2.5*W*H*(log2(W) + log2(H))/t);
 
-    Func c2r_in;
+    ComplexFunc c2r_in;
     // All reps read from the same input. See notes on c2c_in.
-    c2r_in(x, y, rep) = Tuple(re_in(x, y), im_in(x, y));
+    c2r_in(x, y, rep) = ComplexExpr(re_in(x, y), im_in(x, y));
     Func bench_c2r = fft2d_c2r(c2r_in, W, H);
     Realization R_c2r = bench_c2r.realize(W, H, reps, target);
     // Write all reps to the same place in memory. See notes on R_c2c.
@@ -766,7 +672,6 @@
 
     t = bench_realization(bench_c2r, R_c2r, samples, target)*1e3/reps;
     printf("c2r time: %f us, %f MFLOP/s\n", t, 2.5*W*H*(log2(W) + log2(H))/t);
->>>>>>> 43faba87
 
     twiddles.clear();
 
