#include "Halide.h"

namespace {

constexpr int maxJ = 20;

class LocalLaplacian : public Halide::Generator<LocalLaplacian> {
public:
    GeneratorParam<bool>  auto_schedule{"auto_schedule", false};
    GeneratorParam<int>   pyramid_levels{"pyramid_levels", 8, 1, maxJ};

    ImageParam            input{UInt(16), 3, "input"};
    Param<int>            levels{"levels"};
    Param<float>          alpha{"alpha"};
    Param<float>          beta{"beta"};

    Func build() {
        /* THE ALGORITHM */
        const int J = pyramid_levels;

        // Make the remapping function as a lookup table.
        Func remap("remap");
        Expr fx = cast<float>(x) / 256.0f;
        remap(x) = alpha*fx*exp(-fx*fx/2.0f);

        // Set a boundary condition
        Func clamped = Halide::BoundaryConditions::repeat_edge(input);

        // Convert to floating point
        Func floating("floating");
        floating(x, y, c) = clamped(x, y, c) / 65535.0f;

        // Get the luminance channel
        Func gray("gray");
        gray(x, y) = 0.299f * floating(x, y, 0) + 0.587f * floating(x, y, 1) + 0.114f * floating(x, y, 2);

        // Make the processed Gaussian pyramid.
        Func gPyramid[maxJ];
        // Do a lookup into a lut with 256 entires per intensity level
        Expr level = k * (1.0f / (levels - 1));
        Expr idx = gray(x, y)*cast<float>(levels-1)*256.0f;
        idx = clamp(cast<int>(idx), 0, (levels-1)*256);
        gPyramid[0](x, y, k) = beta*(gray(x, y) - level) + level + remap(idx - 256*k);
        for (int j = 1; j < J; j++) {
            gPyramid[j](x, y, k) = downsample(gPyramid[j-1])(x, y, k);
        }

        // Get its laplacian pyramid
        Func lPyramid[maxJ];
        lPyramid[J-1](x, y, k) = gPyramid[J-1](x, y, k);
        for (int j = J-2; j >= 0; j--) {
            lPyramid[j](x, y, k) = gPyramid[j](x, y, k) - upsample(gPyramid[j+1])(x, y, k);
        }

        // Make the Gaussian pyramid of the input
        Func inGPyramid[maxJ];
        inGPyramid[0](x, y) = gray(x, y);
        for (int j = 1; j < J; j++) {
            inGPyramid[j](x, y) = downsample(inGPyramid[j-1])(x, y);
        }

        // Make the laplacian pyramid of the output
        Func outLPyramid[maxJ];
        for (int j = 0; j < J; j++) {
            // Split input pyramid value into integer and floating parts
            Expr level = inGPyramid[j](x, y) * cast<float>(levels-1);
            Expr li = clamp(cast<int>(level), 0, levels-2);
            Expr lf = level - cast<float>(li);
            // Linearly interpolate between the nearest processed pyramid levels
            outLPyramid[j](x, y) = (1.0f - lf) * lPyramid[j](x, y, li) + lf * lPyramid[j](x, y, li+1);
        }

        // Make the Gaussian pyramid of the output
        Func outGPyramid[maxJ];
        outGPyramid[J-1](x, y) = outLPyramid[J-1](x, y);
        for (int j = J-2; j >= 0; j--) {
            outGPyramid[j](x, y) = upsample(outGPyramid[j+1])(x, y) + outLPyramid[j](x, y);
        }

        // Reintroduce color (Connelly: use eps to avoid scaling up noise w/ apollo3.png input)
        Func color("color");
        float eps = 0.01f;
        color(x, y, c) = outGPyramid[0](x, y) * (floating(x, y, c)+eps) / (gray(x, y)+eps);

        Func output("local_laplacian");
        // Convert back to 16-bit
        output(x, y, c) = cast<uint16_t>(clamp(color(x, y, c), 0.0f, 1.0f) * 65535.0f);

        /* THE SCHEDULE */

        if (!auto_schedule) {
            remap.compute_root();
            if (get_target().has_gpu_feature()) {
                // gpu schedule
                Var xi, yi;
                output.compute_root().gpu_tile(x, y, xi, yi, 16, 8);
                for (int j = 0; j < J; j++) {
                    int blockw = 16, blockh = 8;
                    if (j > 3) {
                        blockw = 2;
                        blockh = 2;
                    }
                    if (j > 0) {
                        inGPyramid[j].compute_root().gpu_tile(x, y, xi, yi, blockw, blockh);
                        gPyramid[j].compute_root().reorder(k, x, y).gpu_tile(x, y, xi, yi, blockw, blockh);
                    }
                    outGPyramid[j].compute_root().gpu_tile(x, y, xi, yi, blockw, blockh);
                }
            } else {
                // cpu schedule
                Var yo;
                output.reorder(c, x, y).split(y, yo, y, 64).parallel(yo).vectorize(x, 8);
                gray.compute_root().parallel(y, 32).vectorize(x, 8);
                for (int j = 1; j < 5; j++) {
                    inGPyramid[j]
                        .compute_root().parallel(y, 32).vectorize(x, 8);
                    gPyramid[j]
                        .compute_root().reorder_storage(x, k, y)
                        .reorder(k, y).parallel(y, 8).vectorize(x, 8);
                    outGPyramid[j]
                        .store_at(output, yo).compute_at(output, y)
                        .vectorize(x, 8);
                }
                outGPyramid[0]
                    .compute_at(output, y).vectorize(x, 8);
                for (int j = 5; j < J; j++) {
                    inGPyramid[j].compute_root();
                    gPyramid[j].compute_root().parallel(k);
                    outGPyramid[j].compute_root();
                }
            }
        } else {
<<<<<<< HEAD
            // Provide estimates on the input image
            input.dim(0).set_bounds_estimate(0, 1536);
            input.dim(1).set_bounds_estimate(0, 2560);
            input.dim(2).set_bounds_estimate(0, 3);
            // Provide estimates on the parameters
            levels.set_estimate(8);
            alpha.set_estimate(1);
            beta.set_estimate(1);
            // Provide estimates on the pipeline output
            output.estimate(x, 0, 1536)
                .estimate(y, 0, 2560)
                .estimate(c, 0, 3);
            // Auto schedule the pipeline
            Pipeline p(output);
            p.auto_schedule(get_target());
=======
            // cpu schedule
            Var yo;
            output.reorder(c, x, y).split(y, yo, y, 64).parallel(yo).vectorize(x, 8);
            gray.compute_root().parallel(y, 32).vectorize(x, 8);
            for (int j = 1; j < 5; j++) {
                inGPyramid[j]
                    .compute_root().parallel(y, 32).vectorize(x, 8);
                gPyramid[j]
                    .compute_root().reorder_storage(x, k, y)
                    .reorder(k, y).parallel(y, 8).vectorize(x, 8);
                outGPyramid[j]
                    .store_at(output, yo).compute_at(outGPyramid[j-1], y).fold_storage(y, 8)
                    .vectorize(x, 8);
            }
            outGPyramid[0].compute_at(output, y).vectorize(x, 8);
            for (int j = 5; j < J; j++) {
                inGPyramid[j].compute_root();
                gPyramid[j].compute_root().parallel(k);
                outGPyramid[j].compute_root();
            }
>>>>>>> 86bd99fa
        }

        return output;
    }
private:
    Var x, y, c, k;

    // Downsample with a 1 3 3 1 filter
    Func downsample(Func f) {
        using Halide::_;
        Func downx("downx"), downy("downy");
        downx(x, y, _) = (f(2*x-1, y, _) + 3.0f * (f(2*x, y, _) + f(2*x+1, y, _)) + f(2*x+2, y, _)) / 8.0f;
        downy(x, y, _) = (downx(x, 2*y-1, _) + 3.0f * (downx(x, 2*y, _) + downx(x, 2*y+1, _)) + downx(x, 2*y+2, _)) / 8.0f;
        return downy;
    }

    // Upsample using bilinear interpolation
    Func upsample(Func f) {
        using Halide::_;
        Func upx("upx"), upy("upy");
        upx(x, y, _) = 0.25f * f((x/2) - 1 + 2*(x % 2), y, _) + 0.75f * f(x/2, y, _);
        upy(x, y, _) = 0.25f * upx(x, (y/2) - 1 + 2*(y % 2), _) + 0.75f * upx(x, y/2, _);
        return upy;
    }


};

Halide::RegisterGenerator<LocalLaplacian> register_me{"local_laplacian"};

}  // namespace<|MERGE_RESOLUTION|>--- conflicted
+++ resolved
@@ -118,11 +118,10 @@
                         .compute_root().reorder_storage(x, k, y)
                         .reorder(k, y).parallel(y, 8).vectorize(x, 8);
                     outGPyramid[j]
-                        .store_at(output, yo).compute_at(output, y)
+                        .store_at(output, yo).compute_at(outGPyramid[j-1], y).fold_storage(y, 8)
                         .vectorize(x, 8);
                 }
-                outGPyramid[0]
-                    .compute_at(output, y).vectorize(x, 8);
+                outGPyramid[0].compute_at(output, y).vectorize(x, 8);
                 for (int j = 5; j < J; j++) {
                     inGPyramid[j].compute_root();
                     gPyramid[j].compute_root().parallel(k);
@@ -130,7 +129,6 @@
                 }
             }
         } else {
-<<<<<<< HEAD
             // Provide estimates on the input image
             input.dim(0).set_bounds_estimate(0, 1536);
             input.dim(1).set_bounds_estimate(0, 2560);
@@ -146,28 +144,6 @@
             // Auto schedule the pipeline
             Pipeline p(output);
             p.auto_schedule(get_target());
-=======
-            // cpu schedule
-            Var yo;
-            output.reorder(c, x, y).split(y, yo, y, 64).parallel(yo).vectorize(x, 8);
-            gray.compute_root().parallel(y, 32).vectorize(x, 8);
-            for (int j = 1; j < 5; j++) {
-                inGPyramid[j]
-                    .compute_root().parallel(y, 32).vectorize(x, 8);
-                gPyramid[j]
-                    .compute_root().reorder_storage(x, k, y)
-                    .reorder(k, y).parallel(y, 8).vectorize(x, 8);
-                outGPyramid[j]
-                    .store_at(output, yo).compute_at(outGPyramid[j-1], y).fold_storage(y, 8)
-                    .vectorize(x, 8);
-            }
-            outGPyramid[0].compute_at(output, y).vectorize(x, 8);
-            for (int j = 5; j < J; j++) {
-                inGPyramid[j].compute_root();
-                gPyramid[j].compute_root().parallel(k);
-                outGPyramid[j].compute_root();
-            }
->>>>>>> 86bd99fa
         }
 
         return output;
