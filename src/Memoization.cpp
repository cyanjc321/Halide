#include "Memoization.h"
#include "Error.h"
#include "IRMutator.h"
#include "IROperator.h"
#include "Param.h"
#include "Util.h"
#include "Var.h"

#include <map>

namespace Halide {
namespace Internal {

namespace {

class FindParameterDependencies : public IRGraphVisitor {
public:
    FindParameterDependencies() { }
    ~FindParameterDependencies() { }

  void visit_function(const Function &function) {
        if (function.has_pure_definition()) {
            const std::vector<Expr> &values = function.values();
            for (size_t i = 0; i < values.size(); i++) {
                values[i].accept(this);
            }
        }

        const std::vector<UpdateDefinition> &updates =
            function.updates();
        for (size_t i = 0; i < updates.size(); i++) {
            const std::vector<Expr> &values = updates[i].values;
            for (size_t j = 0; j < values.size(); j++) {
                values[j].accept(this);
            }

            const std::vector<Expr> &args = updates[i].args;
            for (size_t j = 0; j < args.size(); j++) {
                args[j].accept(this);
            }

            if (updates[i].domain.defined()) {
                const std::vector<ReductionVariable> &rvars =
                    updates[i].domain.domain();
                for (size_t j = 0; j < rvars.size(); j++) {
                    rvars[j].min.accept(this);
                    rvars[j].extent.accept(this);
                }
            }
        }

        if (function.has_extern_definition()) {
            const std::vector<ExternFuncArgument> &extern_args =
                function.extern_arguments();
            for (size_t i = 0; i < extern_args.size(); i++) {
                if (extern_args[i].is_func()) {
                  visit_function(extern_args[i].func);
                } else if (extern_args[i].is_expr()) {
                    extern_args[i].expr.accept(this);
                } else if (extern_args[i].is_buffer()) {
                    // Function with an extern definition
                    record(Halide::Internal::Parameter(extern_args[i].buffer.type(), true,
                                                       extern_args[i].buffer.dimensions(),
                                                       extern_args[i].buffer.name()));
                } else if (extern_args[i].is_image_param()) {
                    record(extern_args[i].image_param);
                } else {
                    assert(!extern_args[i].defined() && "Unexpected ExternFunctionArgument type.");
                }
            }
        }
        const std::vector<Parameter> &output_buffers =
            function.output_buffers();
        for (size_t i = 0; i < output_buffers.size(); i++) {
            for (int j = 0; j < function.dimensions() && j < 4; j++) {
                if (output_buffers[i].min_constraint(i).defined()) {
                    output_buffers[i].min_constraint(i).accept(this);
                }
                if (output_buffers[i].stride_constraint(i).defined()) {
                    output_buffers[i].stride_constraint(i).accept(this);
                }
                if (output_buffers[i].extent_constraint(i).defined()) {
                    output_buffers[i].extent_constraint(i).accept(this);
                }
            }
        }
    }

    using IRGraphVisitor::visit;

    void visit(const Call *call) {
        if (call->param.defined()) {
            record(call->param);
        }

        if (call->call_type == Call::Intrinsic && call->name == Call::memoize_expr) {
            internal_assert(call->args.size() > 0);
            if (call->args.size() == 1) {
                record(call->args[0]);
            } else {
                for (size_t i = 1; i < call->args.size(); i++) {
                    record(call->args[i]);
                }
            }
        } else {
            // Do not look at anything inside a memoize_expr bracket.
            visit_function(call->func);
            IRGraphVisitor::visit(call);
        }
    }


    void visit(const Load *load) {
        if (load->param.defined()) {
            record(load->param);
        }
        IRGraphVisitor::visit(load);
    }

    void visit(const Variable *var) {
        if (var->param.defined()) {
            record(var->param);
        }
        IRGraphVisitor::visit(var);
    }

    void record(const Parameter &parameter) {
        struct DependencyInfo info;

        info.type = parameter.type();

        if (parameter.is_buffer()) {
            internal_error << "Buffer parameter " << parameter.name() <<
                " encountered in computed_cached computation.\n" <<
                "Computations which depend on buffer parameters " <<
                "cannot be scheduled compute_cached.\n" <<
                "Use memoize_tag to provide cache key information for buffer.\n";
        } else if (info.type.is_handle()) {
            internal_error << "Handle parameter " << parameter.name() <<
                " encountered in computed_cached computation.\n" <<
                "Computations which depend on buffer parameters " <<
                "cannot be scheduled compute_cached.\n" <<
                "Use memoize_tag to provide cache key information for buffer.\n";
        } else {
            info.size_expr = info.type.bytes();
            info.value_expr = Internal::Variable::make(info.type, parameter.name(), parameter);
        }

        dependency_info[DependencyKey(info.type.bytes(), parameter.name())] = info;
    }

    void record(const Expr &expr) {
        struct DependencyInfo info;
        info.type = expr.type();
        info.size_expr = info.type.bytes();
        info.value_expr = expr;
        dependency_info[DependencyKey(info.type.bytes(), unique_name("memoize_tag", false))] = info;
    }

    // Used to make sure larger parameters come before smaller ones
    // for alignment reasons.
    struct DependencyKey {
        uint32_t size;
        std::string name;

        bool operator<(const DependencyKey &rhs) const {
            if (size < rhs.size) {
                return true;
            } else if (size == rhs.size) {
                return name < rhs.name;
            }
            return false;
        }

        DependencyKey(uint32_t size_arg, const std::string &name_arg)
            : size(size_arg), name(name_arg) {
        }
    };

    struct DependencyInfo {
        Type type;
        Expr size_expr;
        Expr value_expr;
    };

    std::map<DependencyKey, DependencyInfo> dependency_info;
};

class KeyInfo {
    FindParameterDependencies dependencies;
    Expr key_size_expr;
    const std::string &top_level_name;
    const std::string &function_name;

    size_t parameters_alignment() {
        int32_t max_alignment = 0;
        std::map<FindParameterDependencies::DependencyKey,
                 FindParameterDependencies::DependencyInfo>::const_iterator iter;
        // Find maximum natural alignment needed.
        for (iter = dependencies.dependency_info.begin();
             iter != dependencies.dependency_info.end();
             iter++) {
            int alignment = iter->second.type.bytes();
            if (alignment > max_alignment) {
                max_alignment = alignment;
            }
        }
        // Make sure max_alignment is a power of two and has maximum value of 32
        int i = 0;
        while (i < 4 && max_alignment > (1 << i)) {
            i = i + 1;
        }
        return (size_t)(1 << i);
    }

    Stmt call_copy_memory(const std::string &key_name, const std::string &value, Expr index) {
        Expr dest = Call::make(Handle(), Call::address_of,
                                    vec(Load::make(UInt(8), key_name, index, Buffer(), Parameter())),
                                    Call::Intrinsic);
        Expr src = StringImm::make(value);
        Expr copy_size = (int32_t)value.size();

        return Evaluate::make(Call::make(UInt(8), Call::copy_memory,
                                         vec(dest, src, copy_size), Call::Intrinsic));
    }

public:
  KeyInfo(const Function &function, const std::string &name)
        : top_level_name(name), function_name(function.name())
    {
        dependencies.visit_function(function);
        std::map<FindParameterDependencies::DependencyKey,
                 FindParameterDependencies::DependencyInfo>::const_iterator iter;
        size_t size_so_far = 0;

        size_so_far = 4 + (int32_t)((top_level_name.size() + 3) & ~3);
        size_so_far += 4 + function_name.size();

        size_t needed_alignment = parameters_alignment();
        if (needed_alignment > 1) {
            size_so_far = (size_so_far + needed_alignment) & ~(needed_alignment - 1);
        }
        key_size_expr = (int32_t)size_so_far;

        for (iter = dependencies.dependency_info.begin();
             iter != dependencies.dependency_info.end();
             iter++) {
            key_size_expr += iter->second.size_expr;
        }
    }

    // Return the number of bytes needed to store the cache key
    // for the target function. Make sure it takes 4 bytes in cache key.
    Expr key_size() { return cast<int32_t>(key_size_expr); };

    // Code to fill in the Allocation named key_name with the byte of
    // the key. The Allocation is guaranteed to be 1d, of type uint8_t
    // and of the size returned from key_size
    Stmt generate_key(std::string key_name) {
        std::vector<Stmt> writes;
        Expr index = Expr(0);

        // In code below, casts to vec type is done because stores to
        // the buffer can be unaligned.

        Expr top_level_name_size = (int32_t)top_level_name.size();
        writes.push_back(Store::make(key_name,
                                     Cast::make(Int(32), top_level_name_size),
                                     (index / Int(32).bytes())));
        index += 4;
        writes.push_back(call_copy_memory(key_name, top_level_name, index));
        // Align to four byte boundary again.
        index += top_level_name_size;
        size_t alignment = 4 + top_level_name.size();
        while (alignment % 4) {
            writes.push_back(Store::make(key_name, Cast::make(UInt(8), 0), index));
            index = index + 1;
            alignment++;
        }

        Expr name_size = (int32_t)function_name.size();
        writes.push_back(Store::make(key_name,
                                     Cast::make(Int(32), name_size),
                                     (index / Int(32).bytes())));
        index += 4;
        writes.push_back(call_copy_memory(key_name, function_name, index));
        index += name_size;

        alignment += 4 + function_name.size();
        size_t needed_alignment = parameters_alignment();
        if (needed_alignment > 1) {
            while (alignment % needed_alignment) {
                writes.push_back(Store::make(key_name, Cast::make(UInt(8), 0), index));
                index = index + 1;
                alignment++;
            }
        }

        std::map<FindParameterDependencies::DependencyKey,
                 FindParameterDependencies::DependencyInfo>::const_iterator iter;
        for (iter = dependencies.dependency_info.begin();
             iter != dependencies.dependency_info.end();
             iter++) {
            writes.push_back(Store::make(key_name,
                                         iter->second.value_expr,
                                         (index / iter->second.size_expr)));
            index += iter->second.size_expr;
        }
        Stmt blocks;
        for (size_t i = writes.size(); i > 0; i--) {
            blocks = Block::make(writes[i - 1], blocks);
        }

        return blocks;
    }

    // Returns a bool expression, which either evaluates to true,
    // in which case the Allocation named by storage will be computed,
    // or false, in which case it will be assumed the buffer was populated
    // by the code in this call.
    Expr generate_lookup(std::string key_allocation_name, std::string computed_bounds_name,
                         int32_t tuple_count, std::string storage_base_name) {
        std::vector<Expr> args;
        args.push_back(Call::make(type_of<uint8_t *>(), Call::address_of,
                                  vec(Load::make(type_of<uint8_t>(), key_allocation_name, Expr(0), Buffer(), Parameter())),
                                  Call::Intrinsic));
        args.push_back(key_size());
        args.push_back(Variable::make(type_of<buffer_t *>(), computed_bounds_name));
        args.push_back(tuple_count);
        std::vector<Expr> buffers;
        if (tuple_count == 1) {
            buffers.push_back(Variable::make(type_of<buffer_t *>(), storage_base_name + ".buffer"));
        } else {
            for (int32_t i = 0; i < tuple_count; i++) {
                buffers.push_back(Variable::make(type_of<buffer_t *>(), storage_base_name + "." + int_to_string(i) + ".buffer"));
            }
        }
        args.push_back(Call::make(type_of<buffer_t **>(), Call::make_struct, buffers, Call::Intrinsic));

        return Call::make(Bool(1), "halide_memoization_cache_lookup", args, Call::Extern);
    }

    // Returns a statement which will store the result of a computation under this key
    Stmt store_computation(std::string key_allocation_name, std::string computed_bounds_name,
                           int32_t tuple_count, std::string storage_base_name) {
        std::vector<Expr> args;
        args.push_back(Call::make(type_of<uint8_t *>(), Call::address_of,
                                  vec(Load::make(type_of<uint8_t>(), key_allocation_name, Expr(0), Buffer(), Parameter())),
                                  Call::Intrinsic));
        args.push_back(key_size());
        args.push_back(Variable::make(type_of<buffer_t *>(), computed_bounds_name));
        args.push_back(tuple_count);
        std::vector<Expr> buffers;
<<<<<<< HEAD
        if (tuple_count == 1) {
            buffers.push_back(Variable::make(type_of<buffer_t *>(), storage_base_name + ".buffer"));
        } else {
            for (int32_t i = 0; i < tuple_count; i++) {
                buffers.push_back(Variable::make(type_of<buffer_t *>(), storage_base_name + "." + int_to_string(i) + ".buffer"));
            }
        }
        args.push_back(Call::make(type_of<buffer_t **>(), Call::make_struct, buffers, Call::Intrinsic));

        // This is actually a void call. How to indicate that? Look at Extern_ stuff.
        return Evaluate::make(Call::make(Bool(), "halide_memoization_cache_store", args, Call::Extern));
    }

    // Returns a statement which will store the result of a computation under this key
    Stmt release_cache_entry(std::string key_allocation_name, std::string computed_bounds_name,
                             int32_t tuple_count, std::string storage_base_name) {
        std::vector<Expr> args;
        args.push_back(Call::make(type_of<uint8_t *>(), Call::address_of, 
                                  vec(Load::make(type_of<uint8_t>(), key_allocation_name, Expr(0), Buffer(), Parameter())),
                                  Call::Intrinsic));
        args.push_back(key_size());
        args.push_back(Variable::make(type_of<buffer_t *>(), computed_bounds_name));
        args.push_back(tuple_count);
=======
>>>>>>> dcbcb084
        if (tuple_count == 1) {
            buffers.push_back(Variable::make(type_of<buffer_t *>(), storage_base_name + ".buffer"));
        } else {
            for (int32_t i = 0; i < tuple_count; i++) {
                buffers.push_back(Variable::make(type_of<buffer_t *>(), storage_base_name + "." + int_to_string(i) + ".buffer"));
            }
        }
        args.push_back(Call::make(type_of<buffer_t **>(), Call::make_struct, buffers, Call::Intrinsic));

        // This is actually a void call. How to indicate that? Look at Extern_ stuff.
        return Evaluate::make(Call::make(Bool(), "halide_memoization_cache_release", args, Call::Extern));
    }
};

}

// Inject caching structure around memoized realizations.
class InjectMemoization : public IRMutator {
public:
  const std::map<std::string, Function> &env;
  const std::string &top_level_name;

  InjectMemoization(const std::map<std::string, Function> &e, const std::string &name) :
      env(e), top_level_name(name) {}
private:

    using IRMutator::visit;

    void visit(const Pipeline *op) {
        std::map<std::string, Function>::const_iterator iter = env.find(op->name);
        if (iter != env.end() &&
            iter->second.schedule().memoized()) {

            const Function f(iter->second);

            // There are currently problems with the cache key
            // construction getting moved above the scope of use if
            // the the compute and store levels are different. It also
            // has implications for the cache compute/allocated bounds
            // logic. And it isn't clear it is useful for
            // anything. Hence this is currently an error.
            if (!f.schedule().compute_level().match(f.schedule().store_level())) {
                user_error << "Function " << f.name() << " cannot be memoized because "
                           << "it has compute and storage scheduled at different loop levels.\n";
            }

            Stmt produce = mutate(op->produce);
            Stmt update = mutate(op->update);
            Stmt consume = mutate(op->consume);

            KeyInfo key_info(f, top_level_name);

            std::string cache_key_name = op->name + ".cache_key";
            std::string cache_miss_name = op->name + ".cache_miss";
            std::string computed_bounds_name = op->name + ".computed_bounds.buffer";

            Expr cache_miss = Variable::make(Bool(), cache_miss_name);

            Stmt cache_store_back =
                IfThenElse::make(cache_miss, key_info.store_computation(cache_key_name, computed_bounds_name, f.outputs(), op->name));
            Stmt cache_release = key_info.release_cache_entry(cache_key_name, computed_bounds_name, f.outputs(), op->name);

            Stmt mutated_produce = IfThenElse::make(cache_miss, produce);
            Stmt mutated_update =
                update.defined() ? IfThenElse::make(cache_miss, update) :
                                       update;
            Stmt mutated_consume = Block::make(consume, cache_release);
            mutated_consume = Block::make(cache_store_back, mutated_consume);

            Stmt mutated_pipeline = Pipeline::make(op->name, mutated_produce, mutated_update, mutated_consume);

            Stmt cache_lookup = LetStmt::make(cache_miss_name, key_info.generate_lookup(cache_key_name, computed_bounds_name, f.outputs(), op->name), mutated_pipeline);

            std::vector<Expr> computed_bounds_args;
            Expr null_handle = Call::make(Handle(), Call::null_handle, std::vector<Expr>(), Call::Intrinsic);
            computed_bounds_args.push_back(null_handle);
            computed_bounds_args.push_back(f.output_types()[0].bytes());
            std::string max_stage_num = int_to_string(f.updates().size());
            for (int32_t i = 0; i < f.dimensions(); i++) {
                Expr min = Variable::make(Int(32), op->name + ".s" + max_stage_num + "." + f.args()[i] + ".min");
                Expr max = Variable::make(Int(32), op->name + ".s" + max_stage_num + "." + f.args()[i] + ".max");
                computed_bounds_args.push_back(min);
                computed_bounds_args.push_back(max - min);
                computed_bounds_args.push_back(0); // TODO: Verify there is no use for the stride.
            }

            Expr computed_bounds = Call::make(Handle(), Call::create_buffer_t,
                                              computed_bounds_args,
                                              Call::Intrinsic);
            Stmt computed_bounds_let = LetStmt::make(computed_bounds_name, computed_bounds, cache_lookup);

            Stmt generate_key = Block::make(key_info.generate_key(cache_key_name), computed_bounds_let);
            Stmt cache_key_alloc = Allocate::make(cache_key_name, UInt(8), vec(key_info.key_size()), const_true(), generate_key);

            stmt = cache_key_alloc;
        } else {
            IRMutator::visit(op);
        }
    }
};

Stmt inject_memoization(Stmt s, const std::map<std::string, Function> &env,
                        const std::string &name) {
    InjectMemoization injector(env, name);

    return injector.mutate(s);
}

}
}<|MERGE_RESOLUTION|>--- conflicted
+++ resolved
@@ -351,7 +351,6 @@
         args.push_back(Variable::make(type_of<buffer_t *>(), computed_bounds_name));
         args.push_back(tuple_count);
         std::vector<Expr> buffers;
-<<<<<<< HEAD
         if (tuple_count == 1) {
             buffers.push_back(Variable::make(type_of<buffer_t *>(), storage_base_name + ".buffer"));
         } else {
@@ -375,16 +374,13 @@
         args.push_back(key_size());
         args.push_back(Variable::make(type_of<buffer_t *>(), computed_bounds_name));
         args.push_back(tuple_count);
-=======
->>>>>>> dcbcb084
         if (tuple_count == 1) {
-            buffers.push_back(Variable::make(type_of<buffer_t *>(), storage_base_name + ".buffer"));
+            args.push_back(Variable::make(type_of<buffer_t *>(), storage_base_name + ".buffer"));
         } else {
             for (int32_t i = 0; i < tuple_count; i++) {
-                buffers.push_back(Variable::make(type_of<buffer_t *>(), storage_base_name + "." + int_to_string(i) + ".buffer"));
-            }
-        }
-        args.push_back(Call::make(type_of<buffer_t **>(), Call::make_struct, buffers, Call::Intrinsic));
+                args.push_back(Variable::make(type_of<buffer_t *>(), storage_base_name + "." + int_to_string(i) + ".buffer"));
+            }
+        }
 
         // This is actually a void call. How to indicate that? Look at Extern_ stuff.
         return Evaluate::make(Call::make(Bool(), "halide_memoization_cache_release", args, Call::Extern));
