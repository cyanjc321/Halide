--- conflicted
+++ resolved
@@ -127,19 +127,9 @@
                 b.remainder = mutator->mutate(b.remainder);
             }
         }
-
         for (Prefetch &p : prefetches) {
             if (p.offset.defined()) {
                 p.offset = mutator->mutate(p.offset);
-	    }
-	}
-
-        for (Bound &b : estimates) {
-            if (b.min.defined()) {
-                b.min = mutator->mutate(b.min);
-            }
-            if (b.extent.defined()) {
-                b.extent = mutator->mutate(b.extent);
             }
         }
         for (Bound &b : estimates) {
@@ -263,11 +253,7 @@
 const std::vector<Bound> &Schedule::estimates() const {
     return contents->estimates;
 }
-<<<<<<< HEAD
-
-=======
  
->>>>>>> eab4232c
 std::vector<ReductionVariable> &Schedule::rvars() {
     return contents->rvars;
 }
@@ -360,11 +346,7 @@
         }
         if (b.extent.defined()) {
             b.extent.accept(visitor);
-<<<<<<< HEAD
-	}
-=======
-        }
->>>>>>> eab4232c
+        }
     }
 }
 
@@ -375,4 +357,4 @@
 }
 
 }  // namespace Internal
-}  // namespace Halide
+}  // namespace Halide