--- conflicted
+++ resolved
@@ -17,19 +17,12 @@
     std::vector<std::string> storage_dims;
     std::vector<Bound> bounds;
     std::vector<Specialization> specializations;
-<<<<<<< HEAD
+    ReductionDomain reduction_domain;
     bool cached;
-=======
-    ReductionDomain reduction_domain;
->>>>>>> 0a522982
     bool touched;
     bool allow_race_conditions;
 
-<<<<<<< HEAD
-  ScheduleContents() : cached(false), touched(false) {};
-=======
-    ScheduleContents() : touched(false), allow_race_conditions(false) {};
->>>>>>> 0a522982
+    ScheduleContents() : cached(false), touched(false), allow_race_conditions(false) {};
 };
 
 
