#ifndef HALIDE_FUNC_H
#define HALIDE_FUNC_H

/** \file
 *
 * Defines Func - the front-end handle on a halide function, and related classes.
 */

#include "IR.h"
#include "Var.h"
#include "Function.h"
#include "Param.h"
#include "Argument.h"
#include "RDom.h"
#include "JITModule.h"
#include "Image.h"
#include "Target.h"
#include "Tuple.h"
#include "Module.h"
#include "Pipeline.h"

namespace Halide {

/** A class that can represent Vars or RVars. Used for reorder calls
 * which can accept a mix of either. */
struct VarOrRVar {
    VarOrRVar(const std::string &n, bool r) : var(n), rvar(n), is_rvar(r) {}
    VarOrRVar(const Var &v) : var(v), is_rvar(false) {}
    VarOrRVar(const RVar &r) : rvar(r), is_rvar(true) {}
    VarOrRVar(const RDom &r) : rvar(RVar(r)), is_rvar(true) {}

    const std::string &name() const {
        if (is_rvar) return rvar.name();
        else return var.name();
    }

    const Var var;
    const RVar rvar;
    const bool is_rvar;
};

/** A single definition of a Func. May be a pure or update definition. */
class Stage {
    Internal::Schedule schedule;
    void set_dim_type(VarOrRVar var, Internal::ForType t);
    void set_dim_device_api(VarOrRVar var, DeviceAPI device_api);
    void split(const std::string &old, const std::string &outer, const std::string &inner, Expr factor, bool exact);
    std::string stage_name;
public:
    Stage(Internal::Schedule s, const std::string &n) :
        schedule(s), stage_name(n) {s.touched() = true;}

    /** Return a string describing the current var list taking into
     * account all the splits, reorders, and tiles. */
    EXPORT std::string dump_argument_list() const;

    /** Return the name of this stage, e.g. "f.update(2)" */
    EXPORT const std::string &name() const;

    /** Scheduling calls that control how the domain of this stage is
     * traversed. See the documentation for Func for the meanings. */
    // @{

    EXPORT Stage &split(VarOrRVar old, VarOrRVar outer, VarOrRVar inner, Expr factor);
    EXPORT Stage &fuse(VarOrRVar inner, VarOrRVar outer, VarOrRVar fused);
    EXPORT Stage &serial(VarOrRVar var);
    EXPORT Stage &parallel(VarOrRVar var);
    EXPORT Stage &vectorize(VarOrRVar var);
    EXPORT Stage &unroll(VarOrRVar var);
    EXPORT Stage &parallel(VarOrRVar var, Expr task_size);
    EXPORT Stage &vectorize(VarOrRVar var, int factor);
    EXPORT Stage &unroll(VarOrRVar var, int factor);
    EXPORT Stage &tile(VarOrRVar x, VarOrRVar y,
                                VarOrRVar xo, VarOrRVar yo,
                                VarOrRVar xi, VarOrRVar yi, Expr
                                xfactor, Expr yfactor);
    EXPORT Stage &tile(VarOrRVar x, VarOrRVar y,
                                VarOrRVar xi, VarOrRVar yi,
                                Expr xfactor, Expr yfactor);
    EXPORT Stage &reorder(const std::vector<VarOrRVar> &vars);

    template <typename... Args>
    NO_INLINE typename std::enable_if<Internal::all_are_convertible<VarOrRVar, Args...>::value, Stage &>::type
    reorder(VarOrRVar x, VarOrRVar y, Args... args) {
        std::vector<VarOrRVar> collected_args;
        collected_args.push_back(x);
        collected_args.push_back(y);
        Internal::collect_args(collected_args, args...);
        return reorder(collected_args);
    }

    EXPORT Stage &rename(VarOrRVar old_name, VarOrRVar new_name);
    EXPORT Stage specialize(Expr condition);

    EXPORT Stage &gpu_threads(VarOrRVar thread_x, DeviceAPI device_api = DeviceAPI::Default_GPU);
    EXPORT Stage &gpu_threads(VarOrRVar thread_x, VarOrRVar thread_y, DeviceAPI device_api = DeviceAPI::Default_GPU);
    EXPORT Stage &gpu_threads(VarOrRVar thread_x, VarOrRVar thread_y, VarOrRVar thread_z, DeviceAPI device_api = DeviceAPI::Default_GPU);
    EXPORT Stage &gpu_single_thread(DeviceAPI device_api = DeviceAPI::Default_GPU);

    EXPORT Stage &gpu_blocks(VarOrRVar block_x, DeviceAPI device_api = DeviceAPI::Default_GPU);
    EXPORT Stage &gpu_blocks(VarOrRVar block_x, VarOrRVar block_y, DeviceAPI device_api = DeviceAPI::Default_GPU);
    EXPORT Stage &gpu_blocks(VarOrRVar block_x, VarOrRVar block_y, VarOrRVar block_z, DeviceAPI device_api = DeviceAPI::Default_GPU);

    EXPORT Stage &gpu(VarOrRVar block_x, VarOrRVar thread_x, DeviceAPI device_api = DeviceAPI::Default_GPU);
    EXPORT Stage &gpu(VarOrRVar block_x, VarOrRVar block_y,
                               VarOrRVar thread_x, VarOrRVar thread_y,
                               DeviceAPI device_api = DeviceAPI::Default_GPU);
    EXPORT Stage &gpu(VarOrRVar block_x, VarOrRVar block_y, VarOrRVar block_z,
                               VarOrRVar thread_x, VarOrRVar thread_y, VarOrRVar thread_z,
                               DeviceAPI device_api = DeviceAPI::Default_GPU);
    EXPORT Stage &gpu_tile(VarOrRVar x, Expr x_size, DeviceAPI device_api = DeviceAPI::Default_GPU);
    EXPORT Stage &gpu_tile(VarOrRVar x, VarOrRVar y, Expr x_size, Expr y_size,
                                    DeviceAPI device_api = DeviceAPI::Default_GPU);
    EXPORT Stage &gpu_tile(VarOrRVar x, VarOrRVar y, VarOrRVar z,
                                    Expr x_size, Expr y_size, Expr z_size, DeviceAPI device_api = DeviceAPI::Default_GPU);

    EXPORT Stage &allow_race_conditions();
    // @}

    // These calls are for legacy compatibility only.
    EXPORT Stage &cuda_threads(VarOrRVar thread_x) {
        return gpu_threads(thread_x);
    }
    EXPORT Stage &cuda_threads(VarOrRVar thread_x, VarOrRVar thread_y) {
        return gpu_threads(thread_x, thread_y);
    }
    EXPORT Stage &cuda_threads(VarOrRVar thread_x, VarOrRVar thread_y, VarOrRVar thread_z) {
        return gpu_threads(thread_x, thread_y, thread_z);
    }

    EXPORT Stage &cuda_blocks(VarOrRVar block_x) {
        return gpu_blocks(block_x);
    }
    EXPORT Stage &cuda_blocks(VarOrRVar block_x, VarOrRVar block_y) {
        return gpu_blocks(block_x, block_y);
    }
    EXPORT Stage &cuda_blocks(VarOrRVar block_x, VarOrRVar block_y, VarOrRVar block_z) {
        return gpu_blocks(block_x, block_y, block_z);
    }

    EXPORT Stage &cuda(VarOrRVar block_x, VarOrRVar thread_x) {
        return gpu(block_x, thread_x);
    }
    EXPORT Stage &cuda(VarOrRVar block_x, VarOrRVar block_y,
                                VarOrRVar thread_x, VarOrRVar thread_y) {
        return gpu(block_x, thread_x, block_y, thread_y);
    }
    EXPORT Stage &cuda(VarOrRVar block_x, VarOrRVar block_y, VarOrRVar block_z,
                                VarOrRVar thread_x, VarOrRVar thread_y, VarOrRVar thread_z) {
        return gpu(block_x, thread_x, block_y, thread_y, block_z, thread_z);
    }
    EXPORT Stage &cuda_tile(VarOrRVar x, int x_size) {
        return gpu_tile(x, x_size);
    }
    EXPORT Stage &cuda_tile(VarOrRVar x, VarOrRVar y, int x_size, int y_size) {
        return gpu_tile(x, y, x_size, y_size);
    }
    EXPORT Stage &cuda_tile(VarOrRVar x, VarOrRVar y, VarOrRVar z,
                                     int x_size, int y_size, int z_size) {
        return gpu_tile(x, y, z, x_size, y_size, z_size);
    }
};

// For backwards compatibility, keep the ScheduleHandle name.
typedef Stage ScheduleHandle;

/** A fragment of front-end syntax of the form f(x, y, z), where x,
 * y, z are Vars. It could be the left-hand side of a function
 * definition, or it could be a call to a function. We don't know
 * until we see how this object gets used.
 */
class FuncRefExpr;

class FuncRefVar {
    Internal::Function func;
    int implicit_placeholder_pos;
    std::vector<std::string> args;
    std::vector<std::string> args_with_implicit_vars(const std::vector<Expr> &e) const;
public:
    FuncRefVar(Internal::Function, const std::vector<Var> &, int placeholder_pos = -1);

    /**  Use this as the left-hand-side of a definition. */
    EXPORT Stage operator=(Expr);

    /** Use this as the left-hand-side of a definition for a Func with
     * multiple outputs. */
    EXPORT Stage operator=(const Tuple &);

    /** Define this function as a sum reduction over the given
     * expression. The expression should refer to some RDom to sum
     * over. If the function does not already have a pure definition,
     * this sets it to zero.
     */
    EXPORT Stage operator+=(Expr);

    /** Define this function as a sum reduction over the negative of
     * the given expression. The expression should refer to some RDom
     * to sum over. If the function does not already have a pure
     * definition, this sets it to zero.
     */
    EXPORT Stage operator-=(Expr);

    /** Define this function as a product reduction. The expression
     * should refer to some RDom to take the product over. If the
     * function does not already have a pure definition, this sets it
     * to 1.
     */
    EXPORT Stage operator*=(Expr);

    /** Define this function as the product reduction over the inverse
     * of the expression. The expression should refer to some RDom to
     * take the product over. If the function does not already have a
     * pure definition, this sets it to 1.
     */
    EXPORT Stage operator/=(Expr);

    /** Override the usual assignment operator, so that
     * f(x, y) = g(x, y) defines f.
     */
    // @{
    EXPORT Stage operator=(const FuncRefVar &e);
    EXPORT Stage operator=(const FuncRefExpr &e);
    // @}

    /** Use this FuncRefVar as a call to the function, and not as the
     * left-hand-side of a definition. Only works for single-output
     * funcs.
     */
    EXPORT operator Expr() const;

    /** When a FuncRefVar refers to a function that provides multiple
     * outputs, you can access each output as an Expr using
     * operator[] */
    EXPORT Expr operator[](int) const;

    /** How many outputs does the function this refers to produce. */
    EXPORT size_t size() const;

    /** What function is this calling? */
    EXPORT Internal::Function function() const {return func;}
};

/** A fragment of front-end syntax of the form f(x, y, z), where x, y,
 * z are Exprs. If could be the left hand side of an update
 * definition, or it could be a call to a function. We don't know
 * until we see how this object gets used.
 */
class FuncRefExpr {
    Internal::Function func;
    int implicit_placeholder_pos;
    std::vector<Expr> args;
    std::vector<Expr> args_with_implicit_vars(const std::vector<Expr> &e) const;
public:
    FuncRefExpr(Internal::Function, const std::vector<Expr> &,
                int placeholder_pos = -1);
    FuncRefExpr(Internal::Function, const std::vector<std::string> &,
                int placeholder_pos = -1);

    /** Use this as the left-hand-side of an update definition (see
     * \ref RDom). The function must already have a pure definition.
     */
    EXPORT Stage operator=(Expr);

    /** Use this as the left-hand-side of an update definition for a
     * Func with multiple outputs. */
    EXPORT Stage operator=(const Tuple &);

    /** Define this function as a sum reduction over the negative of
     * the given expression. The expression should refer to some RDom
     * to sum over. If the function does not already have a pure
     * definition, this sets it to zero.
     */
    EXPORT Stage operator+=(Expr);

    /** Define this function as a sum reduction over the given
     * expression. The expression should refer to some RDom to sum
     * over. If the function does not already have a pure definition,
     * this sets it to zero.
     */
    EXPORT Stage operator-=(Expr);

    /** Define this function as a product reduction. The expression
     * should refer to some RDom to take the product over. If the
     * function does not already have a pure definition, this sets it
     * to 1.
     */
    EXPORT Stage operator*=(Expr);

    /** Define this function as the product reduction over the inverse
     * of the expression. The expression should refer to some RDom to
     * take the product over. If the function does not already have a
     * pure definition, this sets it to 1.
     */
    EXPORT Stage operator/=(Expr);

    /* Override the usual assignment operator, so that
     * f(x, y) = g(x, y) defines f.
     */
    // @{
    EXPORT Stage operator=(const FuncRefVar &);
    EXPORT Stage operator=(const FuncRefExpr &);
    // @}

    /** Use this as a call to the function, and not the left-hand-side
     * of a definition. Only works for single-output Funcs. */
    EXPORT operator Expr() const;

    /** When a FuncRefExpr refers to a function that provides multiple
     * outputs, you can access each output as an Expr using
     * operator[].
     */
    EXPORT Expr operator[](int) const;

    /** How many outputs does the function this refers to produce. */
    EXPORT size_t size() const;

    /** What function is this calling? */
    EXPORT Internal::Function function() const {return func;}
};

namespace Internal {
struct ErrorBuffer;
class IRMutator;
}

/** A halide function. This class represents one stage in a Halide
 * pipeline, and is the unit by which we schedule things. By default
 * they are aggressively inlined, so you are encouraged to make lots
 * of little functions, rather than storing things in Exprs. */
class Func {

    /** A handle on the internal halide function that this
     * represents */
    Internal::Function func;

    /** When you make a reference to this function with fewer
     * arguments than it has dimensions, the argument list is bulked
     * up with 'implicit' vars with canonical names. This lets you
     * pass around partially applied Halide functions. */
    // @{
    int add_implicit_vars(std::vector<Var> &) const;
    int add_implicit_vars(std::vector<Expr> &) const;
    // @}

    /** The imaging pipeline that outputs this Func alone. */
    Pipeline pipeline_;

    /** Get the imaging pipeline that outputs this Func alone,
     * creating it (and freezing the Func) if necessary. */
    Pipeline pipeline();

    // Helper function for recursive reordering support
    EXPORT Func &reorder_storage(const std::vector<Var> &dims, size_t start);

    EXPORT void invalidate_cache();

public:

    /** Declare a new undefined function with the given name */
    EXPORT explicit Func(const std::string &name);

    /** Declare a new undefined function with an
     * automatically-generated unique name */
    EXPORT Func();

    /** Declare a new function with an automatically-generated unique
     * name, and define it to return the given expression (which may
     * not contain free variables). */
    EXPORT explicit Func(Expr e);

    /** Construct a new Func to wrap an existing, already-define
     * Function object. */
    EXPORT explicit Func(Internal::Function f);

    /** Evaluate this function over some rectangular domain and return
     * the resulting buffer or buffers. Performs compilation if the
     * Func has not previously been realized and jit_compile has not
     * been called. The returned Buffer should probably be instantly
     * wrapped in an Image class of the appropriate type. That is, do
     * this:
     *
     \code
     f(x) = sin(x);
     Image<float> im = f.realize(...);
     \endcode
     *
     * not this:
     *
     \code
     f(x) = sin(x)
     Buffer im = f.realize(...)
     \endcode
     *
     * If your Func has multiple values, because you defined it using
     * a Tuple, then casting the result of a realize call to a buffer
     * or image will produce a run-time error. Instead you should do the
     * following:
     *
     \code
     f(x) = Tuple(x, sin(x));
     Realization r = f.realize(...);
     Image<int> im0 = r[0];
     Image<float> im1 = r[1];
     \endcode
     *
     */
    // @{
    EXPORT Realization realize(std::vector<int32_t> sizes, const Target &target = get_jit_target_from_environment());
    EXPORT Realization realize(int x_size, int y_size, int z_size, int w_size,
                               const Target &target = get_jit_target_from_environment());
    EXPORT Realization realize(int x_size, int y_size, int z_size,
                               const Target &target = get_jit_target_from_environment());
    EXPORT Realization realize(int x_size, int y_size,
                               const Target &target = get_jit_target_from_environment());
    EXPORT Realization realize(int x_size = 0,
                               const Target &target = get_jit_target_from_environment());
    // @}

    /** Evaluate this function into an existing allocated buffer or
     * buffers. If the buffer is also one of the arguments to the
     * function, strange things may happen, as the pipeline isn't
     * necessarily safe to run in-place. If you pass multiple buffers,
     * they must have matching sizes. */
    // @{
    EXPORT void realize(Realization dst, const Target &target = get_jit_target_from_environment());
    EXPORT void realize(Buffer dst, const Target &target = get_jit_target_from_environment());

    template<typename T>
    NO_INLINE void realize(Image<T> dst, const Target &target = get_jit_target_from_environment()) {
        // Images are expected to exist on-host.
        realize(Buffer(dst), target);
        dst.copy_to_host();
    }
    // @}

    /** For a given size of output, or a given output buffer,
     * determine the bounds required of all unbound ImageParams
     * referenced. Communicates the result by allocating new buffers
     * of the appropriate size and binding them to the unbound
     * ImageParams. */
    // @{
    EXPORT void infer_input_bounds(int x_size = 0, int y_size = 0, int z_size = 0, int w_size = 0);
    EXPORT void infer_input_bounds(Realization dst);
    EXPORT void infer_input_bounds(Buffer dst);
    // @}

    /** Statically compile this function to llvm bitcode, with the
     * given filename (which should probably end in .bc), type
     * signature, and C function name (which defaults to the same name
     * as this halide function */
    //@{
    EXPORT void compile_to_bitcode(const std::string &filename, const std::vector<Argument> &, const std::string &fn_name,
                                   const Target &target = get_target_from_environment());
    EXPORT void compile_to_bitcode(const std::string &filename, const std::vector<Argument> &,
                                   const Target &target = get_target_from_environment());
    // @}

    /** Statically compile this function to an object file, with the
     * given filename (which should probably end in .o or .obj), type
     * signature, and C function name (which defaults to the same name
     * as this halide function. You probably don't want to use this
     * directly; call compile_to_file instead. */
    //@{
    EXPORT void compile_to_object(const std::string &filename, const std::vector<Argument> &, const std::string &fn_name,
                                  const Target &target = get_target_from_environment());
    EXPORT void compile_to_object(const std::string &filename, const std::vector<Argument> &,
                                  const Target &target = get_target_from_environment());
    // @}

    /** Emit a header file with the given filename for this
     * function. The header will define a function with the type
     * signature given by the second argument, and a name given by the
     * third. The name defaults to the same name as this halide
     * function. You don't actually have to have defined this function
     * yet to call this. You probably don't want to use this directly;
     * call compile_to_file instead. */
    EXPORT void compile_to_header(const std::string &filename, const std::vector<Argument> &, const std::string &fn_name = "",
                                  const Target &target = get_target_from_environment());

    /** Statically compile this function to text assembly equivalent
     * to the object file generated by compile_to_object. This is
     * useful for checking what Halide is producing without having to
     * disassemble anything, or if you need to feed the assembly into
     * some custom toolchain to produce an object file (e.g. iOS) */
    //@{
    EXPORT void compile_to_assembly(const std::string &filename, const std::vector<Argument> &, const std::string &fn_name,
                                    const Target &target = get_target_from_environment());
    EXPORT void compile_to_assembly(const std::string &filename, const std::vector<Argument> &,
                                    const Target &target = get_target_from_environment());
    // @}
    /** Statically compile this function to C source code. This is
     * useful for providing fallback code paths that will compile on
     * many platforms. Vectorization will fail, and parallelization
     * will produce serial code. */
    EXPORT void compile_to_c(const std::string &filename,
                             const std::vector<Argument> &,
                             const std::string &fn_name = "",
                             const Target &target = get_target_from_environment());

    /** Write out an internal representation of lowered code. Useful
     * for analyzing and debugging scheduling. Can emit html or plain
     * text. */
    EXPORT void compile_to_lowered_stmt(const std::string &filename,
                                        const std::vector<Argument> &args,
                                        StmtOutputFormat fmt = Text,
                                        const Target &target = get_target_from_environment());

<<<<<<< HEAD
=======
    /** Write out the loop nests specified by the schedule for this
     * Function. Helpful for understanding what a schedule is
     * doing. */
    EXPORT void print_loop_nest();

    // @}

>>>>>>> e32507c1
    /** Compile to object file and header pair, with the given
     * arguments. Also names the C function to match the first
     * argument.
     */
    // @{
    EXPORT void compile_to_file(const std::string &filename_prefix, const std::vector<Argument> &args,
                                const Target &target = get_target_from_environment());
    // @}

    /** Store an internal representation of lowered code as a self
     * contained Module suitable for further compilation. */
    EXPORT Module compile_to_module(const std::vector<Argument> &args, const std::string &fn_name = "",
                                    const Target &target = get_target_from_environment());

    /** Compile and generate multiple target files with single call.
     * Deduces target files based on filenames specified in
     * output_files struct.
     */
    //@{
    EXPORT void compile_to(const Outputs &output_files,
                           const std::vector<Argument> &args,
                           const std::string &fn_name,
                           const Target &target = get_target_from_environment());
    // @}

    /** Eagerly jit compile the function to machine code. This
     * normally happens on the first call to realize. If you're
     * running your halide pipeline inside time-sensitive code and
     * wish to avoid including the time taken to compile a pipeline,
     * then you can call this ahead of time. Returns the raw function
     * pointer to the compiled pipeline. Default is to use the Target
     * returned from Halide::get_jit_target_from_environment()
     */
     EXPORT void *compile_jit(const Target &target = get_jit_target_from_environment());

    /** Set the error handler function that be called in the case of
     * runtime errors during halide pipelines. If you are compiling
     * statically, you can also just define your own function with
     * signature
     \code
     extern "C" void halide_error(void *user_context, const char *);
     \endcode
     * This will clobber Halide's version.
     */
    EXPORT void set_error_handler(void (*handler)(void *, const char *));

    /** Set a custom malloc and free for halide to use. Malloc should
     * return 32-byte aligned chunks of memory, and it should be safe
     * for Halide to read slightly out of bounds (up to 8 bytes before
     * the start or beyond the end). If compiling statically, routines
     * with appropriate signatures can be provided directly
    \code
     extern "C" void *halide_malloc(void *, size_t)
     extern "C" void halide_free(void *, void *)
     \endcode
     * These will clobber Halide's versions. See \file HalideRuntime.h
     * for declarations.
     */
    EXPORT void set_custom_allocator(void *(*malloc)(void *, size_t),
                                     void (*free)(void *, void *));

    /** Set a custom task handler to be called by the parallel for
     * loop. It is useful to set this if you want to do some
     * additional bookkeeping at the granularity of parallel
     * tasks. The default implementation does this:
     \code
     extern "C" int halide_do_task(void *user_context,
                                   int (*f)(void *, int, uint8_t *),
                                   int idx, uint8_t *state) {
         return f(user_context, idx, state);
     }
     \endcode
     * If you are statically compiling, you can also just define your
     * own version of the above function, and it will clobber Halide's
     * version.
     *
     * If you're trying to use a custom parallel runtime, you probably
     * don't want to call this. See instead \ref Func::set_custom_do_par_for .
    */
    EXPORT void set_custom_do_task(
        int (*custom_do_task)(void *, int (*)(void *, int, uint8_t *),
                              int, uint8_t *));

    /** Set a custom parallel for loop launcher. Useful if your app
     * already manages a thread pool. The default implementation is
     * equivalent to this:
     \code
     extern "C" int halide_do_par_for(void *user_context,
                                      int (*f)(void *, int, uint8_t *),
                                      int min, int extent, uint8_t *state) {
         int exit_status = 0;
         parallel for (int idx = min; idx < min+extent; idx++) {
             int job_status = halide_do_task(user_context, f, idx, state);
             if (job_status) exit_status = job_status;
         }
         return exit_status;
     }
     \endcode
     *
     * However, notwithstanding the above example code, if one task
     * fails, we may skip over other tasks, and if two tasks return
     * different error codes, we may select one arbitrarily to return.
     *
     * If you are statically compiling, you can also just define your
     * own version of the above function, and it will clobber Halide's
     * version.
     */
    EXPORT void set_custom_do_par_for(
        int (*custom_do_par_for)(void *, int (*)(void *, int, uint8_t *), int,
                                 int, uint8_t *));

    /** Set custom routines to call when tracing is enabled. Call this
     * on the output Func of your pipeline. This then sets custom
     * routines for the entire pipeline, not just calls to this
     * Func.
     *
     * If you are statically compiling, you can also just define your
     * own versions of the tracing functions (see HalideRuntime.h),
     * and they will clobber Halide's versions. */
    EXPORT void set_custom_trace(int (*trace_fn)(void *, const halide_trace_event *));

    /** Set the function called to print messages from the runtime.
     * If you are compiling statically, you can also just define your
     * own function with signature
     \code
     extern "C" void halide_print(void *user_context, const char *);
     \endcode
     * This will clobber Halide's version.
     */
    EXPORT void set_custom_print(void (*handler)(void *, const char *));

    /** Get a struct containing the currently set custom functions
     * used by JIT. */
    EXPORT const Internal::JITHandlers &jit_handlers();

    /** Add a custom pass to be used during lowering. It is run after
     * all other lowering passes. Can be used to verify properties of
     * the lowered Stmt, instrument it with extra code, or otherwise
     * modify it. The Func takes ownership of the pass, and will call
     * delete on it when the Func goes out of scope. So don't pass a
     * stack object, or share pass instances between multiple
     * Funcs. */
    template<typename T>
    void add_custom_lowering_pass(T *pass) {
        // Template instantiate a custom deleter for this type, then
        // cast it to a deleter that takes a IRMutator *. The custom
        // deleter lives in user code, so that deletion is on the same
        // heap as construction (I hate Windows).
        void (*deleter)(Internal::IRMutator *) =
            (void (*)(Internal::IRMutator *))(&delete_lowering_pass<T>);
        add_custom_lowering_pass(pass, deleter);
    }

    /** Add a custom pass to be used during lowering, with the
     * function that will be called to delete it also passed in. Set
     * it to NULL if you wish to retain ownership of the object. */
    EXPORT void add_custom_lowering_pass(Internal::IRMutator *pass, void (*deleter)(Internal::IRMutator *));

    /** Remove all previously-set custom lowering passes */
    EXPORT void clear_custom_lowering_passes();

    /** Get the custom lowering passes. */
    EXPORT const std::vector<CustomLoweringPass> &custom_lowering_passes();

    /** When this function is compiled, include code that dumps its
     * values to a file after it is realized, for the purpose of
     * debugging.
     *
     * If filename ends in ".tif" or ".tiff" (case insensitive) the file
     * is in TIFF format and can be read by standard tools. Oherwise, the
     * file format is as follows:
     *
     * All data is in the byte-order of the target platform.  First, a
     * 20 byte-header containing four 32-bit ints, giving the extents
     * of the first four dimensions.  Dimensions beyond four are
     * folded into the fourth.  Then, a fifth 32-bit int giving the
     * data type of the function. The typecodes are given by: float =
     * 0, double = 1, uint8_t = 2, int8_t = 3, uint16_t = 4, int16_t =
     * 5, uint32_t = 6, int32_t = 7, uint64_t = 8, int64_t = 9. The
     * data follows the header, as a densely packed array of the given
     * size and the given type. If given the extension .tmp, this file
     * format can be natively read by the program ImageStack. */
    EXPORT void debug_to_file(const std::string &filename);

    /** The name of this function, either given during construction,
     * or automatically generated. */
    EXPORT const std::string &name() const;

    /** Get the pure arguments. */
    EXPORT std::vector<Var> args() const;

    /** The right-hand-side value of the pure definition of this
     * function. Causes an error if there's no pure definition, or if
     * the function is defined to return multiple values. */
    EXPORT Expr value() const;

    /** The values returned by this function. An error if the function
     * has not been been defined. Returns a Tuple with one element for
     * functions defined to return a single value. */
    EXPORT Tuple values() const;

    /** Does this function have at least a pure definition. */
    EXPORT bool defined() const;

    /** Get the left-hand-side of the update definition. An empty
     * vector if there's no update definition. If there are
     * multiple update definitions for this function, use the
     * argument to select which one you want. */
    EXPORT const std::vector<Expr> &update_args(int idx = 0) const;

    /** Get the right-hand-side of an update definition. An error if
     * there's no update definition. If there are multiple
     * update definitions for this function, use the argument to
     * select which one you want. */
    EXPORT Expr update_value(int idx = 0) const;

    /** Get the right-hand-side of an update definition for
     * functions that returns multiple values. An error if there's no
     * update definition. Returns a Tuple with one element for
     * functions that return a single value. */
    EXPORT Tuple update_values(int idx = 0) const;

    /** Get the reduction domain for an update definition, if there is
     * one. */
    EXPORT RDom reduction_domain(int idx = 0) const;

    /** Does this function have at least one update definition? */
    EXPORT bool has_update_definition() const;

    /** How many update definitions does this function have? */
    EXPORT int num_update_definitions() const;

    /** Is this function an external stage? That is, was it defined
     * using define_extern? */
    EXPORT bool is_extern() const;

    /** Add an extern definition for this Func. This lets you define a
     * Func that represents an external pipeline stage. You can, for
     * example, use it to wrap a call to an extern library such as
     * fftw. */
    // @{
    EXPORT void define_extern(const std::string &function_name,
                              const std::vector<ExternFuncArgument> &params,
                              Type t,
                              int dimensionality) {
        define_extern(function_name, params, Internal::vec<Type>(t), dimensionality);
    }

    EXPORT void define_extern(const std::string &function_name,
                              const std::vector<ExternFuncArgument> &params,
                              const std::vector<Type> &types,
                              int dimensionality);
    // @}

    /** Get the types of the outputs of this Func. */
    EXPORT const std::vector<Type> &output_types() const;

    /** Get the number of outputs of this Func. Corresponds to the
     * size of the Tuple this Func was defined to return. */
    EXPORT int outputs() const;

    /** Get the name of the extern function called for an extern
     * definition. */
    EXPORT const std::string &extern_function_name() const;

    /** The dimensionality (number of arguments) of this
     * function. Zero if the function is not yet defined. */
    EXPORT int dimensions() const;

    /** Construct either the left-hand-side of a definition, or a call
     * to a functions that happens to only contain vars as
     * arguments. If the function has already been defined, and fewer
     * arguments are given than the function has dimensions, then
     * enough implicit vars are added to the end of the argument list
     * to make up the difference (see \ref Var::implicit) */
    // @{
    EXPORT FuncRefVar operator()(std::vector<Var>) const;

    template <typename... Args>
    NO_INLINE typename std::enable_if<Internal::all_are_convertible<Var, Args...>::value, FuncRefVar>::type
    operator()(Args... args) const {
        std::vector<Var> collected_args;
        Internal::collect_args(collected_args, args...);
        return this->operator()(collected_args);
    }
    // @}

    /** Either calls to the function, or the left-hand-side of a
     * update definition (see \ref RDom). If the function has
     * already been defined, and fewer arguments are given than the
     * function has dimensions, then enough implicit vars are added to
     * the end of the argument list to make up the difference. (see
     * \ref Var::implicit)*/
    // @{
    EXPORT FuncRefExpr operator()(std::vector<Expr>) const;

    template <typename... Args>
    NO_INLINE typename std::enable_if<Internal::all_are_convertible<Expr, Args...>::value, FuncRefExpr>::type
    operator()(Expr x, Args... args) const {
        std::vector<Expr> collected_args;
        collected_args.push_back(x);
        Internal::collect_args(collected_args, args...);
        return (*this)(collected_args);
    }
    // @}

    /** Split a dimension into inner and outer subdimensions with the
     * given names, where the inner dimension iterates from 0 to
     * factor-1. The inner and outer subdimensions can then be dealt
     * with using the other scheduling calls. It's ok to reuse the old
     * variable name as either the inner or outer variable. */
    EXPORT Func &split(VarOrRVar old, VarOrRVar outer, VarOrRVar inner, Expr factor);

    /** Join two dimensions into a single fused dimenion. The fused
     * dimension covers the product of the extents of the inner and
     * outer dimensions given. */
    EXPORT Func &fuse(VarOrRVar inner, VarOrRVar outer, VarOrRVar fused);

    /** Mark a dimension to be traversed serially. This is the default. */
    EXPORT Func &serial(VarOrRVar var);

    /** Mark a dimension to be traversed in parallel */
    EXPORT Func &parallel(VarOrRVar var);

    /** Split a dimension by the given task_size, and the parallelize the
     * outer dimension. This creates parallel tasks that have size
     * task_size. After this call, var refers to the outer dimension of
     * the split. The inner dimension has a new anonymous name. If you
     * wish to mutate it, or schedule with respect to it, do the split
     * manually. */
    EXPORT Func &parallel(VarOrRVar var, Expr task_size);

    /** Mark a dimension to be computed all-at-once as a single
     * vector. The dimension should have constant extent -
     * e.g. because it is the inner dimension following a split by a
     * constant factor. For most uses of vectorize you want the two
     * argument form. The variable to be vectorized should be the
     * innermost one. */
    EXPORT Func &vectorize(VarOrRVar var);

    /** Mark a dimension to be completely unrolled. The dimension
     * should have constant extent - e.g. because it is the inner
     * dimension following a split by a constant factor. For most uses
     * of unroll you want the two-argument form. */
    EXPORT Func &unroll(VarOrRVar var);

    /** Split a dimension by the given factor, then vectorize the
     * inner dimension. This is how you vectorize a loop of unknown
     * size. The variable to be vectorized should be the innermost
     * one. After this call, var refers to the outer dimension of the
     * split. */
    EXPORT Func &vectorize(VarOrRVar var, int factor);

    /** Split a dimension by the given factor, then unroll the inner
     * dimension. This is how you unroll a loop of unknown size by
     * some constant factor. After this call, var refers to the outer
     * dimension of the split. */
    EXPORT Func &unroll(VarOrRVar var, int factor);

    /** Statically declare that the range over which a function should
     * be evaluated is given by the second and third arguments. This
     * can let Halide perform some optimizations. E.g. if you know
     * there are going to be 4 color channels, you can completely
     * vectorize the color channel dimension without the overhead of
     * splitting it up. If bounds inference decides that it requires
     * more of this function than the bounds you have stated, a
     * runtime error will occur when you try to run your pipeline. */
    EXPORT Func &bound(Var var, Expr min, Expr extent);

    /** Split two dimensions at once by the given factors, and then
     * reorder the resulting dimensions to be xi, yi, xo, yo from
     * innermost outwards. This gives a tiled traversal. */
    EXPORT Func &tile(VarOrRVar x, VarOrRVar y,
                      VarOrRVar xo, VarOrRVar yo,
                      VarOrRVar xi, VarOrRVar yi,
                      Expr xfactor, Expr yfactor);

    /** A shorter form of tile, which reuses the old variable names as
     * the new outer dimensions */
    EXPORT Func &tile(VarOrRVar x, VarOrRVar y,
                      VarOrRVar xi, VarOrRVar yi,
                      Expr xfactor, Expr yfactor);

    /** Reorder variables to have the given nesting order, from
     * innermost out */
    EXPORT Func &reorder(const std::vector<VarOrRVar> &vars);

    template <typename... Args>
    NO_INLINE typename std::enable_if<Internal::all_are_convertible<VarOrRVar, Args...>::value, Func &>::type
    reorder(VarOrRVar x, VarOrRVar y, Args... args) {
        std::vector<VarOrRVar> collected_args;
        collected_args.push_back(x);
        collected_args.push_back(y);
        Internal::collect_args(collected_args, args...);
        return reorder(collected_args);
    }

    /** Rename a dimension. Equivalent to split with a inner size of one. */
    EXPORT Func &rename(VarOrRVar old_name, VarOrRVar new_name);

    /** Specify that race conditions are permitted for this Func,
     * which enables parallelizing over RVars even when Halide cannot
     * prove that it is safe to do so. Use this with great caution,
     * and only if you can prove to yourself that this is safe, as it
     * may result in a non-deterministic routine that returns
     * different values at different times or on different machines. */
    EXPORT Func &allow_race_conditions();


    /** Specialize a Func. This creates a special-case version of the
     * Func where the given condition is true. The most effective
     * conditions are those of the form param == value, and boolean
     * Params. Consider a simple example:
     \code
     f(x) = x + select(cond, 0, 1);
     f.compute_root();
     \endcode
     * This is equivalent to:
     \code
     for (int x = 0; x < width; x++) {
       f[x] = x + (cond ? 0 : 1);
     }
     \endcode
     * Adding the scheduling directive:
     \code
     f.specialize(cond)
     \endcode
     * makes it equivalent to:
     \code
     if (cond) {
       for (int x = 0; x < width; x++) {
         f[x] = x;
       }
     } else {
       for (int x = 0; x < width; x++) {
         f[x] = x + 1;
       }
     }
     \endcode
     * Note that the inner loops have been simplified. In the first
     * path Halide knows that cond is true, and in the second path
     * Halide knows that it is false.
     *
     * The specialized version gets its own schedule, which inherits
     * every directive made about the parent Func's schedule so far
     * except for its specializations. This method returns a handle to
     * the new schedule. If you wish to retrieve the specialized
     * sub-schedule again later, you can call this method with the
     * same condition. Consider the following example of scheduling
     * the specialized version:
     *
     \code
     f(x) = x;
     f.compute_root();
     f.specialize(width > 1).unroll(x, 2);
     \endcode
     * Assuming for simplicity that width is even, this is equivalent to:
     \code
     if (width > 1) {
       for (int x = 0; x < width/2; x++) {
         f[2*x] = 2*x;
         f[2*x + 1] = 2*x + 1;
       }
     } else {
       for (int x = 0; x < width/2; x++) {
         f[x] = x;
       }
     }
     \endcode
     * For this case, it may be better to schedule the un-specialized
     * case instead:
     \code
     f(x) = x;
     f.compute_root();
     f.specialize(width == 1); // Creates a copy of the schedule so far.
     f.unroll(x, 2); // Only applies to the unspecialized case.
     \endcode
     * This is equivalent to:
     \code
     if (width == 1) {
       f[0] = 0;
     } else {
       for (int x = 0; x < width/2; x++) {
         f[2*x] = 2*x;
         f[2*x + 1] = 2*x + 1;
       }
     }
     \endcode
     * This can be a good way to write a pipeline that splits,
     * vectorizes, or tiles, but can still handle small inputs.
     *
     * If a Func has several specializations, the first matching one
     * will be used, so the order in which you define specializations
     * is significant. For example:
     *
     \code
     f(x) = x + select(cond1, a, b) - select(cond2, c, d);
     f.specialize(cond1);
     f.specialize(cond2);
     \endcode
     * is equivalent to:
     \code
     if (cond1) {
       for (int x = 0; x < width; x++) {
         f[x] = x + a - (cond2 ? c : d);
       }
     } else if (cond2) {
       for (int x = 0; x < width; x++) {
         f[x] = x + b - c;
       }
     } else {
       for (int x = 0; x < width; x++) {
         f[x] = x + b - d;
       }
     }
     \endcode
     *
     * Specializations may in turn be specialized, which creates a
     * nested if statement in the generated code.
     *
     \code
     f(x) = x + select(cond1, a, b) - select(cond2, c, d);
     f.specialize(cond1).specialize(cond2);
     \endcode
     * This is equivalent to:
     \code
     if (cond1) {
       if (cond2) {
         for (int x = 0; x < width; x++) {
           f[x] = x + a - c;
         }
       } else {
         for (int x = 0; x < width; x++) {
           f[x] = x + a - d;
         }
       }
     } else {
       for (int x = 0; x < width; x++) {
         f[x] = x + b - (cond2 ? c : d);
       }
     }
     \endcode
     * To create a 4-way if statement that simplifies away all of the
     * ternary operators above, you could say:
     \code
     f.specialize(cond1).specialize(cond2);
     f.specialize(cond2);
     \endcode
     * or
     \code
     f.specialize(cond1 && cond2);
     f.specialize(cond1);
     f.specialize(cond2);
     \endcode
     *
     * Any prior Func which is compute_at some variable of this Func
     * gets separately included in all paths of the generated if
     * statement. The Var in the compute_at call to must exist in all
     * paths, but it may have been generated via a different path of
     * splits, fuses, and renames. This can be used somewhat
     * creatively. Consider the following code:
     \code
     g(x, y) = 8*x;
     f(x, y) = g(x, y) + 1;
     f.compute_root().specialize(cond);
     Var g_loop;
     f.specialize(cond).rename(y, g_loop);
     f.rename(x, g_loop);
     g.compute_at(f, g_loop);
     \endcode
     * When cond is true, this is equivalent to g.compute_at(f,y).
     * When it is false, this is equivalent to g.compute_at(f,x).
     */
    EXPORT Stage specialize(Expr condition);

    /** Tell Halide that the following dimensions correspond to GPU
     * thread indices. This is useful if you compute a producer
     * function within the block indices of a consumer function, and
     * want to control how that function's dimensions map to GPU
     * threads. If the selected target is not an appropriate GPU, this
     * just marks those dimensions as parallel. */
    // @{
    EXPORT Func &gpu_threads(VarOrRVar thread_x, DeviceAPI device_api = DeviceAPI::Default_GPU);
    EXPORT Func &gpu_threads(VarOrRVar thread_x, VarOrRVar thread_y, DeviceAPI device_api = DeviceAPI::Default_GPU);
    EXPORT Func &gpu_threads(VarOrRVar thread_x, VarOrRVar thread_y, VarOrRVar thread_z, DeviceAPI device_api = DeviceAPI::Default_GPU);
    // @}

    /** Tell Halide to run this stage using a single gpu thread and
     * block. This is not an efficient use of your GPU, but it can be
     * useful to avoid copy-back for intermediate update stages that
     * touch a very small part of your Func. */
    EXPORT Func &gpu_single_thread(DeviceAPI device_api = DeviceAPI::Default_GPU);

    /** \deprecated Old name for #gpu_threads. */
    // @{
    EXPORT Func &cuda_threads(VarOrRVar thread_x) {
        return gpu_threads(thread_x);
    }
    EXPORT Func &cuda_threads(VarOrRVar thread_x, VarOrRVar thread_y) {
        return gpu_threads(thread_x, thread_y);
    }
    EXPORT Func &cuda_threads(VarOrRVar thread_x, VarOrRVar thread_y, VarOrRVar thread_z) {
        return gpu_threads(thread_x, thread_y, thread_z);
    }
    // @}

    /** Tell Halide that the following dimensions correspond to GPU
     * block indices. This is useful for scheduling stages that will
     * run serially within each GPU block. If the selected target is
     * not ptx, this just marks those dimensions as parallel. */
    // @{
    EXPORT Func &gpu_blocks(VarOrRVar block_x, DeviceAPI device_api = DeviceAPI::Default_GPU);
    EXPORT Func &gpu_blocks(VarOrRVar block_x, VarOrRVar block_y, DeviceAPI device_api = DeviceAPI::Default_GPU);
    EXPORT Func &gpu_blocks(VarOrRVar block_x, VarOrRVar block_y, VarOrRVar block_z, DeviceAPI device_api = DeviceAPI::Default_GPU);
    // @}

    /** \deprecated Old name for #gpu_blocks. */
    // @{
    EXPORT Func &cuda_blocks(VarOrRVar block_x) {
        return gpu_blocks(block_x);
    }
    EXPORT Func &cuda_blocks(VarOrRVar block_x, VarOrRVar block_y) {
        return gpu_blocks(block_x, block_y);
    }
    EXPORT Func &cuda_blocks(VarOrRVar block_x, VarOrRVar block_y, VarOrRVar block_z) {
        return gpu_blocks(block_x, block_y, block_z);
    }
    // @}

    /** Tell Halide that the following dimensions correspond to GPU
     * block indices and thread indices. If the selected target is not
     * ptx, these just mark the given dimensions as parallel. The
     * dimensions are consumed by this call, so do all other
     * unrolling, reordering, etc first. */
    // @{
    EXPORT Func &gpu(VarOrRVar block_x, VarOrRVar thread_x, DeviceAPI device_api = DeviceAPI::Default_GPU);
    EXPORT Func &gpu(VarOrRVar block_x, VarOrRVar block_y,
                     VarOrRVar thread_x, VarOrRVar thread_y, DeviceAPI device_api = DeviceAPI::Default_GPU);
    EXPORT Func &gpu(VarOrRVar block_x, VarOrRVar block_y, VarOrRVar block_z,
                     VarOrRVar thread_x, VarOrRVar thread_y, VarOrRVar thread_z, DeviceAPI device_api = DeviceAPI::Default_GPU);
    // @}

    /** \deprecated Old name for #gpu. */
    // @{
    EXPORT Func &cuda(VarOrRVar block_x, VarOrRVar thread_x) {
        return gpu(block_x, thread_x);
    }
    EXPORT Func &cuda(VarOrRVar block_x, VarOrRVar block_y,
                      VarOrRVar thread_x, VarOrRVar thread_y) {
        return gpu(block_x, thread_x, block_y, thread_y);
    }
    EXPORT Func &cuda(VarOrRVar block_x, VarOrRVar block_y, VarOrRVar block_z,
                      VarOrRVar thread_x, VarOrRVar thread_y, VarOrRVar thread_z) {
        return gpu(block_x, thread_x, block_y, thread_y, block_z, thread_z);
    }
    // @}

    /** Short-hand for tiling a domain and mapping the tile indices
     * to GPU block indices and the coordinates within each tile to
     * GPU thread indices. Consumes the variables given, so do all
     * other scheduling first. */
    // @{
    EXPORT Func &gpu_tile(VarOrRVar x, int x_size, DeviceAPI device_api = DeviceAPI::Default_GPU);
    EXPORT Func &gpu_tile(VarOrRVar x, VarOrRVar y, int x_size, int y_size, DeviceAPI device_api = DeviceAPI::Default_GPU);
    EXPORT Func &gpu_tile(VarOrRVar x, VarOrRVar y, VarOrRVar z,
                          int x_size, int y_size, int z_size, DeviceAPI device_api = DeviceAPI::Default_GPU);
    // @}

    /** \deprecated Old name for #gpu_tile. */
    // @{
    EXPORT Func &cuda_tile(VarOrRVar x, int x_size) {
        return gpu_tile(x, x_size);
    }
    EXPORT Func &cuda_tile(VarOrRVar x, VarOrRVar y, int x_size, int y_size) {
        return gpu_tile(x, y, x_size, y_size);
    }
    EXPORT Func &cuda_tile(VarOrRVar x, VarOrRVar y, VarOrRVar z,
                           int x_size, int y_size, int z_size) {
        return gpu_tile(x, y, z, x_size, y_size, z_size);
    }
    // @}

    /** Schedule for execution using GLSL. Conceptually, this is similar to
     * parallelization over 'x' and 'y' (since GLSL shaders compute individual
     * output pixels in parallel) and vectorization over 'c' (since GLSL
     * implicitly vectorizes the color channel). */
    EXPORT Func &glsl(Var x, Var y, Var c);

    /** Specify how the storage for the function is laid out. These
     * calls let you specify the nesting order of the dimensions. For
     * example, foo.reorder_storage(y, x) tells Halide to use
     * column-major storage for any realizations of foo, without
     * changing how you refer to foo in the code. You may want to do
     * this if you intend to vectorize across y. When representing
     * color images, foo.reorder_storage(c, x, y) specifies packed
     * storage (red, green, and blue values adjacent in memory), and
     * foo.reorder_storage(x, y, c) specifies planar storage (entire
     * red, green, and blue images one after the other in memory).
     *
     * If you leave out some dimensions, those remain in the same
     * positions in the nesting order while the specified variables
     * are reordered around them. */
    // @{
    EXPORT Func &reorder_storage(const std::vector<Var> &dims);

    EXPORT Func &reorder_storage(Var x, Var y);
    template <typename... Args>
    NO_INLINE typename std::enable_if<Internal::all_are_convertible<Var, Args...>::value, Func &>::type
    reorder_storage(Var x, Var y, Args... args) {
        std::vector<Var> collected_args;
        collected_args.push_back(x);
        collected_args.push_back(y);
        Internal::collect_args(collected_args, args...);
        return reorder_storage(collected_args);
    }
    // @}

    /** Compute this function as needed for each unique value of the
     * given var for the given calling function f.
     *
     * For example, consider the simple pipeline:
     \code
     Func f, g;
     Var x, y;
     g(x, y) = x*y;
     f(x, y) = g(x, y) + g(x, y+1) + g(x+1, y) + g(x+1, y+1);
     \endcode
     *
     * If we schedule f like so:
     *
     \code
     g.compute_at(f, x);
     \endcode
     *
     * Then the C code equivalent to this pipeline will look like this
     *
     \code

     int f[height][width];
     for (int y = 0; y < height; y++) {
         for (int x = 0; x < width; x++) {
             int g[2][2];
             g[0][0] = x*y;
             g[0][1] = (x+1)*y;
             g[1][0] = x*(y+1);
             g[1][1] = (x+1)*(y+1);
             f[y][x] = g[0][0] + g[1][0] + g[0][1] + g[1][1];
         }
     }

     \endcode
     *
     * The allocation and computation of g is within f's loop over x,
     * and enough of g is computed to satisfy all that f will need for
     * that iteration. This has excellent locality - values of g are
     * used as soon as they are computed, but it does redundant
     * work. Each value of g ends up getting computed four times. If
     * we instead schedule f like so:
     *
     \code
     g.compute_at(f, y);
     \endcode
     *
     * The equivalent C code is:
     *
     \code
     int f[height][width];
     for (int y = 0; y < height; y++) {
         int g[2][width+1];
         for (int x = 0; x < width; x++) {
             g[0][x] = x*y;
             g[1][x] = x*(y+1);
         }
         for (int x = 0; x < width; x++) {
             f[y][x] = g[0][x] + g[1][x] + g[0][x+1] + g[1][x+1];
         }
     }
     \endcode
     *
     * The allocation and computation of g is within f's loop over y,
     * and enough of g is computed to satisfy all that f will need for
     * that iteration. This does less redundant work (each point in g
     * ends up being evaluated twice), but the locality is not quite
     * as good, and we have to allocate more temporary memory to store
     * g.
     */
    EXPORT Func &compute_at(Func f, Var var);

    /** Schedule a function to be computed within the iteration over
     * some dimension of an update domain. Produces equivalent code
     * to the version of compute_at that takes a Var. */
    EXPORT Func &compute_at(Func f, RVar var);

    /** Compute all of this function once ahead of time. Reusing
     * the example in \ref Func::compute_at :
     *
     \code
     Func f, g;
     Var x, y;
     g(x, y) = x*y;
     f(x, y) = g(x, y) + g(x, y+1) + g(x+1, y) + g(x+1, y+1);

     g.compute_root();
     \endcode
     *
     * is equivalent to
     *
     \code
     int f[height][width];
     int g[height+1][width+1];
     for (int y = 0; y < height+1; y++) {
         for (int x = 0; x < width+1; x++) {
             g[y][x] = x*y;
         }
     }
     for (int y = 0; y < height; y++) {
         for (int x = 0; x < width; x++) {
             f[y][x] = g[y][x] + g[y+1][x] + g[y][x+1] + g[y+1][x+1];
         }
     }
     \endcode
     *
     * g is computed once ahead of time, and enough is computed to
     * satisfy all uses of it. This does no redundant work (each point
     * in g is evaluated once), but has poor locality (values of g are
     * probably not still in cache when they are used by f), and
     * allocates lots of temporary memory to store g.
     */
    EXPORT Func &compute_root();

    /** Use the halide_memoization_cache_... interface to store a
     *  computed version of this function across invocations of the
     *  Func.
     */
    EXPORT Func &memoize();


    /** Allocate storage for this function within f's loop over
     * var. Scheduling storage is optional, and can be used to
     * separate the loop level at which storage occurs from the loop
     * level at which computation occurs to trade off between locality
     * and redundant work. This can open the door for two types of
     * optimization.
     *
     * Consider again the pipeline from \ref Func::compute_at :
     \code
     Func f, g;
     Var x, y;
     g(x, y) = x*y;
     f(x, y) = g(x, y) + g(x+1, y) + g(x, y+1) + g(x+1, y+1);
     \endcode
     *
     * If we schedule it like so:
     *
     \code
     g.compute_at(f, x).store_at(f, y);
     \endcode
     *
     * Then the computation of g takes place within the loop over x,
     * but the storage takes place within the loop over y:
     *
     \code
     int f[height][width];
     for (int y = 0; y < height; y++) {
         int g[2][width+1];
         for (int x = 0; x < width; x++) {
             g[0][x] = x*y;
             g[0][x+1] = (x+1)*y;
             g[1][x] = x*(y+1);
             g[1][x+1] = (x+1)*(y+1);
             f[y][x] = g[0][x] + g[1][x] + g[0][x+1] + g[1][x+1];
         }
     }
     \endcode
     *
     * Provided the for loop over x is serial, halide then
     * automatically performs the following sliding window
     * optimization:
     *
     \code
     int f[height][width];
     for (int y = 0; y < height; y++) {
         int g[2][width+1];
         for (int x = 0; x < width; x++) {
             if (x == 0) {
                 g[0][x] = x*y;
                 g[1][x] = x*(y+1);
             }
             g[0][x+1] = (x+1)*y;
             g[1][x+1] = (x+1)*(y+1);
             f[y][x] = g[0][x] + g[1][x] + g[0][x+1] + g[1][x+1];
         }
     }
     \endcode
     *
     * Two of the assignments to g only need to be done when x is
     * zero. The rest of the time, those sites have already been
     * filled in by a previous iteration. This version has the
     * locality of compute_at(f, x), but allocates more memory and
     * does much less redundant work.
     *
     * Halide then further optimizes this pipeline like so:
     *
     \code
     int f[height][width];
     for (int y = 0; y < height; y++) {
         int g[2][2];
         for (int x = 0; x < width; x++) {
             if (x == 0) {
                 g[0][0] = x*y;
                 g[1][0] = x*(y+1);
             }
             g[0][(x+1)%2] = (x+1)*y;
             g[1][(x+1)%2] = (x+1)*(y+1);
             f[y][x] = g[0][x%2] + g[1][x%2] + g[0][(x+1)%2] + g[1][(x+1)%2];
         }
     }
     \endcode
     *
     * Halide has detected that it's possible to use a circular buffer
     * to represent g, and has reduced all accesses to g modulo 2 in
     * the x dimension. This optimization only triggers if the for
     * loop over x is serial, and if halide can statically determine
     * some power of two large enough to cover the range needed. For
     * powers of two, the modulo operator compiles to more efficient
     * bit-masking. This optimization reduces memory usage, and also
     * improves locality by reusing recently-accessed memory instead
     * of pulling new memory into cache.
     *
     */
    EXPORT Func &store_at(Func f, Var var);

    /** Equivalent to the version of store_at that takes a Var, but
     * schedules storage within the loop over a dimension of a
     * reduction domain */
    EXPORT Func &store_at(Func f, RVar var);

    /** Equivalent to \ref Func::store_at, but schedules storage
     * outside the outermost loop. */
    EXPORT Func &store_root();

    /** Aggressively inline all uses of this function. This is the
     * default schedule, so you're unlikely to need to call this. For
     * a Func with an update definition, that means it gets computed
     * as close to the innermost loop as possible.
     *
     * Consider once more the pipeline from \ref Func::compute_at :
     *
     \code
     Func f, g;
     Var x, y;
     g(x, y) = x*y;
     f(x, y) = g(x, y) + g(x+1, y) + g(x, y+1) + g(x+1, y+1);
     \endcode
     *
     * Leaving g as inline, this compiles to code equivalent to the following C:
     *
     \code
     int f[height][width];
     for (int y = 0; y < height; y++) {
         for (int x = 0; x < width; x++) {
             f[y][x] = x*y + x*(y+1) + (x+1)*y + (x+1)*(y+1);
         }
     }
     \endcode
     */
    EXPORT Func &compute_inline();

    /** Get a handle on an update step for the purposes of scheduling
     * it. */
    EXPORT Stage update(int idx = 0);

    /** Trace all loads from this Func by emitting calls to
     * halide_trace. If the Func is inlined, this has no
     * effect. */
    EXPORT Func &trace_loads();

    /** Trace all stores to the buffer backing this Func by emitting
     * calls to halide_trace. If the Func is inlined, this call
     * has no effect. */
    EXPORT Func &trace_stores();

    /** Trace all realizations of this Func by emitting calls to
     * halide_trace. */
    EXPORT Func &trace_realizations();

    /** Get a handle on the internal halide function that this Func
     * represents. Useful if you want to do introspection on Halide
     * functions */
    Internal::Function function() const {
        return func;
    }

    /** You can cast a Func to its pure stage for the purposes of
     * scheduling it. */
    operator Stage() const;

    /** Get a handle on the output buffer for this Func. Only relevant
     * if this is the output Func in a pipeline. Useful for making
     * static promises about strides, mins, and extents. */
    // @{
    EXPORT OutputImageParam output_buffer() const;
    EXPORT std::vector<OutputImageParam> output_buffers() const;
    // @}

    /** Casting a function to an expression is equivalent to calling
     * the function with zero arguments. Implicit variables will be
     * injected according to the function's dimensionality
     * (see \ref Var::implicit).
     *
     * This lets you write things like:
     *
     \code
     Func f, g;
     Var x;
     g(x) = ...
     f(_) = g * 2;
     \endcode
    */
    operator Expr() const {
        return (*this)(_);
    }

    /** Use a Func as an argument to an external stage. */
    operator ExternFuncArgument() const {
        return ExternFuncArgument(func);
    }

    /** Infer the arguments to the Func, sorted into a canonical order:
     * all buffers (sorted alphabetically by name), followed by all non-buffers
     * (sorted alphabetically by name).
     This lets you write things like:
     \code
     func.compile_to_assembly("/dev/stdout", func.infer_arguments());
     \endcode
     */
    EXPORT std::vector<Argument> infer_arguments() const;

};

/** Compile and generate multiple target files with single call.
 * Deduces target files based on filenames specified in
 * output_files struct.
 */
EXPORT void compile_to(const std::vector<Func> &output_funcs,
                       const Outputs &output_files,
                       const std::vector<Argument> &args,
                       const std::string &fn_name,
                       const Target &target);

/** Statically compile a pipeline with multiple output functions to
 * llvm bitcode, with the given filename (which should probably end in
 * .bc), type signature, and C function name. If you're compiling a
 * pipeline with a single output Func, see
 * Func::compile_to_bitcode. */
EXPORT void compile_to_bitcode(const std::vector<Func> &outputs,
                               const std::string &filename,
                               const std::vector<Argument> &args,
                               const std::string &fn_name,
                               const Target &target = get_target_from_environment());

/** Statically compile a pipeline with multiple output functions to an
 * object file, with the given filename (which should probably end in
 * .o or .obj), type signature, and C function name (which defaults to
 * the same name as this halide function. You probably don't want to
 * use this directly; call compile_to_file instead. */
EXPORT void compile_to_object(const std::vector<Func> &outputs,
                              const std::string &filename,
                              const std::vector<Argument> &,
                              const std::string &fn_name,
                              const Target &target = get_target_from_environment());

/** Emit a header file with the given filename for a pipeline with
 * multiple output functions. The header will define a function with
 * the type signature given by the third argument, and a name given by
 * the fourth. You don't actually have to have defined any of these
 * functions yet to call this. You probably don't want to use this
 * directly; call compile_to_file instead. */
EXPORT void compile_to_header(const std::vector<Func> &outputs,
                              const std::string &filename,
                              const std::vector<Argument> &,
                              const std::string &fn_name,
                              const Target &target = get_target_from_environment());

/** Statically compile a pipeline with multiple outputs to text
 * assembly equivalent to the object file generated by
 * compile_to_object. This is useful for checking what Halide is
 * producing without having to disassemble anything, or if you need to
 * feed the assembly into some custom toolchain to produce an object
 * file. */
EXPORT void compile_to_assembly(const std::vector<Func> &outputs,
                                const std::string &filename,
                                const std::vector<Argument> &,
                                const std::string &fn_name,
                                const Target &target = get_target_from_environment());

/** Statically compile a pipeline with multiple outputs to C source code. This is
 * useful for providing fallback code paths that will compile on
 * many platforms. Vectorization will fail, and parallelization
 * will produce serial code. */
EXPORT void compile_to_c(const std::vector<Func> &outputs,
                         const std::string &filename,
                         const std::vector<Argument> &,
                         const std::string &fn_name,
                         const Target &target = get_target_from_environment());

/** Write out an internal representation of lowered code. Useful
 * for analyzing and debugging scheduling. Can emit html or plain
 * text. */
EXPORT void compile_to_lowered_stmt(const std::vector<Func> &outputs,
                                    const std::string &filename,
                                    const std::vector<Argument> &args,
                                    StmtOutputFormat fmt = Text,
                                    const Target &target = get_target_from_environment());

/** Compile to object file and header pair, with the given
 * arguments. Also names the C function to match the filename
 * argument. */
EXPORT void compile_to_file(const std::vector<Func> &outputs,
                            const std::string &filename_prefix,
                            const std::vector<Argument> &args,
                            const Target &target = get_target_from_environment());

/** Create an internal representation of lowered code as a self
 * contained Module suitable for further compilation. */
EXPORT Module compile_to_module(const std::vector<Func> &funcs,
                                const std::vector<Argument> &args,
                                const std::string &fn_name,
                                const Target &target = get_target_from_environment());

 /** JIT-Compile and run enough code to evaluate a Halide
  * expression. This can be thought of as a scalar version of
  * \ref Func::realize */
template<typename T>
NO_INLINE T evaluate(Expr e) {
    user_assert(e.type() == type_of<T>())
        << "Can't evaluate expression "
        << e << " of type " << e.type()
        << " as a scalar of type " << type_of<T>() << "\n";
    Func f;
    f() = e;
    Image<T> im = f.realize();
    return im(0);
}

/** JIT-compile and run enough code to evaluate a Halide Tuple. */
// @{
template<typename A, typename B>
NO_INLINE void evaluate(Tuple t, A *a, B *b) {
    user_assert(t[0].type() == type_of<A>())
        << "Can't evaluate expression "
        << t[0] << " of type " << t[0].type()
        << " as a scalar of type " << type_of<A>() << "\n";
    user_assert(t[1].type() == type_of<B>())
        << "Can't evaluate expression "
        << t[1] << " of type " << t[1].type()
        << " as a scalar of type " << type_of<B>() << "\n";

    Func f;
    f() = t;
    Realization r = f.realize();
    *a = Image<A>(r[0])(0);
    *b = Image<B>(r[1])(0);
}

template<typename A, typename B, typename C>
NO_INLINE void evaluate(Tuple t, A *a, B *b, C *c) {
    user_assert(t[0].type() == type_of<A>())
        << "Can't evaluate expression "
        << t[0] << " of type " << t[0].type()
        << " as a scalar of type " << type_of<A>() << "\n";
    user_assert(t[1].type() == type_of<B>())
        << "Can't evaluate expression "
        << t[1] << " of type " << t[1].type()
        << " as a scalar of type " << type_of<B>() << "\n";
    user_assert(t[2].type() == type_of<C>())
        << "Can't evaluate expression "
        << t[2] << " of type " << t[2].type()
        << " as a scalar of type " << type_of<C>() << "\n";

    Func f;
    f() = t;
    Realization r = f.realize();
    *a = Image<A>(r[0])(0);
    *b = Image<B>(r[1])(0);
    *c = Image<C>(r[2])(0);
}

template<typename A, typename B, typename C, typename D>
NO_INLINE void evaluate(Tuple t, A *a, B *b, C *c, D *d) {
    user_assert(t[0].type() == type_of<A>())
        << "Can't evaluate expression "
        << t[0] << " of type " << t[0].type()
        << " as a scalar of type " << type_of<A>() << "\n";
    user_assert(t[1].type() == type_of<B>())
        << "Can't evaluate expression "
        << t[1] << " of type " << t[1].type()
        << " as a scalar of type " << type_of<B>() << "\n";
    user_assert(t[2].type() == type_of<C>())
        << "Can't evaluate expression "
        << t[2] << " of type " << t[2].type()
        << " as a scalar of type " << type_of<C>() << "\n";
    user_assert(t[3].type() == type_of<D>())
        << "Can't evaluate expression "
        << t[3] << " of type " << t[3].type()
        << " as a scalar of type " << type_of<D>() << "\n";

    Func f;
    f() = t;
    Realization r = f.realize();
    *a = Image<A>(r[0])(0);
    *b = Image<B>(r[1])(0);
    *c = Image<C>(r[2])(0);
    *d = Image<D>(r[3])(0);
}
 // @}


/** JIT-Compile and run enough code to evaluate a Halide
 * expression. This can be thought of as a scalar version of
 * \ref Func::realize. Can use GPU if jit target from environment
 * specifies one.
 */
template<typename T>
NO_INLINE T evaluate_may_gpu(Expr e) {
    user_assert(e.type() == type_of<T>())
        << "Can't evaluate expression "
        << e << " of type " << e.type()
        << " as a scalar of type " << type_of<T>() << "\n";
    bool has_gpu_feature = get_jit_target_from_environment().has_gpu_feature();
    Func f;
    f() = e;
    if (has_gpu_feature) {
        f.gpu_single_thread();
    }
    Image<T> im = f.realize();
    return im(0);
}

/** JIT-compile and run enough code to evaluate a Halide Tuple. Can
 *  use GPU if jit target from environment specifies one. */
// @{
template<typename A, typename B>
NO_INLINE void evaluate_may_gpu(Tuple t, A *a, B *b) {
    user_assert(t[0].type() == type_of<A>())
        << "Can't evaluate expression "
        << t[0] << " of type " << t[0].type()
        << " as a scalar of type " << type_of<A>() << "\n";
    user_assert(t[1].type() == type_of<B>())
        << "Can't evaluate expression "
        << t[1] << " of type " << t[1].type()
        << " as a scalar of type " << type_of<B>() << "\n";

    bool has_gpu_feature = get_jit_target_from_environment().has_gpu_feature();
    Func f;
    f() = t;
    if (has_gpu_feature) {
        f.gpu_single_thread();
    }
    Realization r = f.realize();
    *a = Image<A>(r[0])(0);
    *b = Image<B>(r[1])(0);
}

template<typename A, typename B, typename C>
NO_INLINE void evaluate_may_gpu(Tuple t, A *a, B *b, C *c) {
    user_assert(t[0].type() == type_of<A>())
        << "Can't evaluate expression "
        << t[0] << " of type " << t[0].type()
        << " as a scalar of type " << type_of<A>() << "\n";
    user_assert(t[1].type() == type_of<B>())
        << "Can't evaluate expression "
        << t[1] << " of type " << t[1].type()
        << " as a scalar of type " << type_of<B>() << "\n";
    user_assert(t[2].type() == type_of<C>())
        << "Can't evaluate expression "
        << t[2] << " of type " << t[2].type()
        << " as a scalar of type " << type_of<C>() << "\n";
    bool has_gpu_feature = get_jit_target_from_environment().has_gpu_feature();
    Func f;
    f() = t;
    if (has_gpu_feature) {
        f.gpu_single_thread();
    }
    Realization r = f.realize();
    *a = Image<A>(r[0])(0);
    *b = Image<B>(r[1])(0);
    *c = Image<C>(r[2])(0);
}

template<typename A, typename B, typename C, typename D>
NO_INLINE void evaluate_may_gpu(Tuple t, A *a, B *b, C *c, D *d) {
    user_assert(t[0].type() == type_of<A>())
        << "Can't evaluate expression "
        << t[0] << " of type " << t[0].type()
        << " as a scalar of type " << type_of<A>() << "\n";
    user_assert(t[1].type() == type_of<B>())
        << "Can't evaluate expression "
        << t[1] << " of type " << t[1].type()
        << " as a scalar of type " << type_of<B>() << "\n";
    user_assert(t[2].type() == type_of<C>())
        << "Can't evaluate expression "
        << t[2] << " of type " << t[2].type()
        << " as a scalar of type " << type_of<C>() << "\n";
    user_assert(t[3].type() == type_of<D>())
        << "Can't evaluate expression "
        << t[3] << " of type " << t[3].type()
        << " as a scalar of type " << type_of<D>() << "\n";

    bool has_gpu_feature = get_jit_target_from_environment().has_gpu_feature();
    Func f;
    f() = t;
    if (has_gpu_feature) {
        f.gpu_single_thread();
    }
    Realization r = f.realize();
    *a = Image<A>(r[0])(0);
    *b = Image<B>(r[1])(0);
    *c = Image<C>(r[2])(0);
    *d = Image<D>(r[3])(0);
}
// @}

}


#endif<|MERGE_RESOLUTION|>--- conflicted
+++ resolved
@@ -505,24 +505,17 @@
                                         StmtOutputFormat fmt = Text,
                                         const Target &target = get_target_from_environment());
 
-<<<<<<< HEAD
-=======
     /** Write out the loop nests specified by the schedule for this
      * Function. Helpful for understanding what a schedule is
      * doing. */
     EXPORT void print_loop_nest();
 
-    // @}
-
->>>>>>> e32507c1
     /** Compile to object file and header pair, with the given
      * arguments. Also names the C function to match the first
      * argument.
      */
-    // @{
     EXPORT void compile_to_file(const std::string &filename_prefix, const std::vector<Argument> &args,
                                 const Target &target = get_target_from_environment());
-    // @}
 
     /** Store an internal representation of lowered code as a self
      * contained Module suitable for further compilation. */
@@ -533,12 +526,10 @@
      * Deduces target files based on filenames specified in
      * output_files struct.
      */
-    //@{
     EXPORT void compile_to(const Outputs &output_files,
                            const std::vector<Argument> &args,
                            const std::string &fn_name,
                            const Target &target = get_target_from_environment());
-    // @}
 
     /** Eagerly jit compile the function to machine code. This
      * normally happens on the first call to realize. If you're
