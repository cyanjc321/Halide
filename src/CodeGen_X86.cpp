--- conflicted
+++ resolved
@@ -11,13 +11,8 @@
 #include "Param.h"
 #include "IntegerDivisionTable.h"
 #include "LLVM_Headers.h"
-<<<<<<< HEAD
-#include "JITCompiledModule.h"
-
 #include "CodeGen.h"
-=======
 #include "IRMutator.h"
->>>>>>> b2a76147
 
 namespace Halide {
 namespace Internal {
@@ -676,136 +671,6 @@
     }
 }
 
-<<<<<<< HEAD
-static bool extern_function_1_was_called = false;
-extern "C" int extern_function_1(float x) {
-    extern_function_1_was_called = true;
-    return x < 0.4 ? 3 : 1;
-}
-
-void CodeGen_X86::test() {
-    // corner cases to test:
-    // signed mod by power of two, non-power of two
-    // loads of mismatched types (e.g. load a float from something allocated as an array of ints)
-    // Calls to vectorized externs, and externs for which no vectorized version exists
-
-    Argument buffer_arg("buf", true, Int(0));
-    Argument float_arg("alpha", false, Float(32));
-    Argument int_arg("beta", false, Int(32));
-    vector<Argument> args(3);
-    args[0] = buffer_arg;
-    args[1] = float_arg;
-    args[2] = int_arg;
-    Var x("x"), i("i");
-    Param<float> alpha("alpha");
-    Param<int> beta("beta");
-
-    // We'll clear out the initial buffer except for the first and
-    // last two elements using dense unaligned vectors
-    Stmt init = For::make("i", 0, 3, For::Serial,
-                          Store::make("buf",
-                                      Ramp::make(i*4+2, 1, 4),
-                                      Ramp::make(i*4+2, 1, 4)));
-
-    // Now set the first two elements using scalars, and last four elements using a dense aligned vector
-    init = Block::make(init, Store::make("buf", 0, 0));
-    init = Block::make(init, Store::make("buf", 1, 1));
-    init = Block::make(init, Store::make("buf", Ramp::make(12, 1, 4), Ramp::make(12, 1, 4)));
-
-    // Then multiply the even terms by 17 using sparse vectors
-    init = Block::make(init,
-                       For::make("i", 0, 2, For::Serial,
-                                 Store::make("buf",
-                                             Mul::make(Broadcast::make(17, 4),
-                                                       Load::make(Int(32, 4), "buf",
-                                                                  Ramp::make(i*8, 2, 4), Buffer(), Parameter())),
-                                             Ramp::make(i*8, 2, 4))));
-
-    // Then print some stuff (disabled to prevent debugging spew)
-    // vector<Expr> print_args = vec<Expr>(3, 4.5f, Cast::make(Int(8), 2), Ramp::make(alpha, 3.2f, 4));
-
-    // Then run a parallel for loop that clobbers three elements of buf
-    Expr e = Select::make(alpha > 4.0f, 3, 2);
-    e += (Call::make(Int(32), "extern_function_1", vec<Expr>(alpha), Call::Extern));
-    Stmt loop = Store::make("buf", e, x + i);
-    loop = LetStmt::make("x", beta+1, loop);
-    // Do some local allocations within the loop
-    loop = Allocate::make("tmp_stack", Int(32), vec(Expr(127)), const_true(), Block::make(loop, Free::make("tmp_stack")));
-    loop = Allocate::make("tmp_heap", Int(32), vec(Expr(43), Expr(beta)), const_true(), Block::make(loop, Free::make("tmp_heap")));
-    loop = For::make("i", -1, 3, For::Parallel, loop);
-
-    Stmt s = Block::make(init, loop);
-    s = Block::make(s, Return::make(0));
-
-    Module m("", get_host_target());
-    LoweredFunc test1("test1", args, s, LoweredFunc::External);
-    m.append(test1);
-
-    debug(2) << "Compiling to function pointers \n";
-    JITCompiledModule jit(m, test1);
-
-    typedef int (*fn_type)(::buffer_t *, float, int);
-    fn_type fn = reinterpret_bits<fn_type>(jit.function);
-
-    debug(2) << "Function pointer lives at " << jit.function << "\n";
-
-    int scratch_buf[64];
-    int *scratch = &scratch_buf[0];
-    while (((size_t)scratch) & 0x1f) scratch++;
-    ::buffer_t buf;
-    memset(&buf, 0, sizeof(buf));
-    buf.host = (uint8_t *)scratch;
-
-    fn(&buf, -32, 0);
-    internal_assert(scratch[0] == 5);
-    internal_assert(scratch[1] == 5);
-    internal_assert(scratch[2] == 5);
-    internal_assert(scratch[3] == 3);
-    internal_assert(scratch[4] == 4*17);
-    internal_assert(scratch[5] == 5);
-    internal_assert(scratch[6] == 6*17);
-
-    fn(&buf, 37.32f, 2);
-    internal_assert(scratch[0] == 0);
-    internal_assert(scratch[1] == 1);
-    internal_assert(scratch[2] == 4);
-    internal_assert(scratch[3] == 4);
-    internal_assert(scratch[4] == 4);
-    internal_assert(scratch[5] == 5);
-    internal_assert(scratch[6] == 6*17);
-
-    fn(&buf, 4.0f, 1);
-    internal_assert(scratch[0] == 0);
-    internal_assert(scratch[1] == 3);
-    internal_assert(scratch[2] == 3);
-    internal_assert(scratch[3] == 3);
-    internal_assert(scratch[4] == 4*17);
-    internal_assert(scratch[5] == 5);
-    internal_assert(scratch[6] == 6*17);
-    internal_assert(extern_function_1_was_called);
-
-    // Check the wrapped version does the same thing
-    extern_function_1_was_called = false;
-    for (int i = 0; i < 16; i++) scratch[i] = 0;
-
-    float float_arg_val = 4.0f;
-    int int_arg_val = 1;
-    const void *arg_array[] = {&buf, &float_arg_val, &int_arg_val};
-    jit.wrapped_function(arg_array);
-    internal_assert(scratch[0] == 0);
-    internal_assert(scratch[1] == 3);
-    internal_assert(scratch[2] == 3);
-    internal_assert(scratch[3] == 3);
-    internal_assert(scratch[4] == 4*17);
-    internal_assert(scratch[5] == 5);
-    internal_assert(scratch[6] == 6*17);
-    internal_assert(extern_function_1_was_called);
-
-    std::cout << "CodeGen_X86 test passed" << std::endl;
-}
-
-=======
->>>>>>> b2a76147
 string CodeGen_X86::mcpu() const {
     if (target.has_feature(Target::AVX)) return "corei7-avx";
     // We want SSE4.1 but not SSE4.2, hence "penryn" rather than "corei7"
@@ -839,8 +704,6 @@
     return false;
 }
 
-<<<<<<< HEAD
-=======
 int CodeGen_X86::native_vector_bits() const {
     if (target.has_feature(Target::AVX)) {
         return 256;
@@ -849,22 +712,4 @@
     }
 }
 
-void CodeGen_X86::jit_init(llvm::ExecutionEngine *ee, llvm::Module *m)
-{
-    jitEventListener = llvm::JITEventListener::createIntelJITEventListener();
-    if (jitEventListener) {
-        ee->RegisterJITEventListener(jitEventListener);
-    }
-}
-
-void CodeGen_X86::jit_finalize(llvm::ExecutionEngine * ee, llvm::Module *)
-{
-    if (jitEventListener) {
-        ee->UnregisterJITEventListener(jitEventListener);
-        delete jitEventListener;
-        jitEventListener = NULL;
-    }
-}
-
->>>>>>> b2a76147
 }}