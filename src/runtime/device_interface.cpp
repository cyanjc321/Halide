--- conflicted
+++ resolved
@@ -52,8 +52,6 @@
     return result;
 }
 
-<<<<<<< HEAD
-=======
 }}} // namespace Halide::Runtime::Internal
 
 extern "C" {
@@ -75,7 +73,6 @@
     return copy_to_host_already_locked(user_context, buf);
 }
 
->>>>>>> f18a94b7
 /** Copy image data from host memory to device memory. This should not be
  * called directly; Halide handles copying to the device automatically. */
 WEAK int copy_to_device_already_locked(void *user_context,
@@ -83,11 +80,8 @@
                                        const halide_device_interface_t *device_interface) {
     int result = 0;
 
-<<<<<<< HEAD
-=======
     ScopedMutexLock lock(&device_copy_mutex);
 
->>>>>>> f18a94b7
     debug(user_context)
         << "halide_copy_to_device " << buf
         << ", host: " << buf->host
@@ -438,7 +432,7 @@
     if (from_device && to_device) {
         // dev -> dev via dst host memory
         debug(user_context) << " dev -> src via src host memory\n";
-        err = src->device_interface->buffer_copy(user_context, src, NULL, dst);
+        err = src->device_interface->impl->buffer_copy(user_context, src, NULL, dst);
         err = err || copy_to_device_already_locked(user_context, dst, dst_device_interface);
     } else if (from_device && to_host) {
         // dev -> host via src host memory
@@ -509,10 +503,10 @@
         // device interface to copy to host memory in the *dst* buffer
         // first (so that only the subset required is copied), and
         // then do a copy_to_device from there.
-        err = dst_device_interface->buffer_copy(user_context, src, dst_device_interface, dst);
+        err = dst_device_interface->impl->buffer_copy(user_context, src, dst_device_interface, dst);
     } else if (src_device_interface) {
         // The src device interface can handle copies to host
-        err = src_device_interface->buffer_copy(user_context, src, dst_device_interface, dst);
+        err = src_device_interface->impl->buffer_copy(user_context, src, dst_device_interface, dst);
     } else {
         // This is a host->host copy. The default implementation can
         // handle this.
