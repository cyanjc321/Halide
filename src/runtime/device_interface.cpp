--- conflicted
+++ resolved
@@ -200,19 +200,13 @@
 /** Allocate device memory to back a buffer_t. */
 WEAK int halide_device_malloc(void *user_context, struct buffer_t *buf, const halide_device_interface *interface) {
     const halide_device_interface *current_interface = halide_get_device_interface(buf->dev);
-<<<<<<< HEAD
-    debug(user_context) << "halide_device_malloc: " << buf << " interface " << interface <<
-        " host: " << buf->host << ", dev: " << buf->dev << ", host_dirty: " << halide_get_buffer_flag(buf, halide_buffer_host_dirty) << ", dev_dirty:" << halide_get_buffer_flag(buf, halide_buffer_dev_dirty) <<
-        " buf current interface: " << current_interface << "\n";
-=======
     debug(user_context) << "halide_device_malloc: " << buf
                         << " interface " << interface
                         << " host: " << buf->host
                         << ", dev: " << buf->dev
-                        << ", host_dirty: " << buf->host_dirty
-                        << ", dev_dirty:" << buf->dev_dirty
+                        << ", host_dirty: " << halide_get_buffer_flag(buf, halide_buffer_host_dirty)
+                        << ", dev_dirty:" << halide_get_buffer_flag(buf, halide_buffer_dev_dirty)
                         << " buf current interface: " << current_interface << "\n";
->>>>>>> 0e16b24b
 
     // halide_device_malloc does not support switching interfaces.
     if (current_interface != NULL && current_interface != interface) {
