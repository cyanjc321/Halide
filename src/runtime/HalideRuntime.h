#ifndef HALIDE_HALIDERUNTIME_H
#define HALIDE_HALIDERUNTIME_H

#ifndef COMPILING_HALIDE_RUNTIME
#include <stddef.h>
#include <stdint.h>
#include <stdbool.h>
#else
#include "runtime_internal.h"
#endif

#ifdef __cplusplus
// Forward declare type to allow naming typed handles.
// See Type.h for documentation.
template<typename T> struct halide_handle_traits;
#endif

#ifdef __cplusplus
extern "C" {
#endif

// Note that you should not use "inline" along with HALIDE_ALWAYS_INLINE;
// it is not necessary, and may produce warnings for some build configurations.
#ifdef _MSC_VER
#define HALIDE_ALWAYS_INLINE __forceinline
#else
#define HALIDE_ALWAYS_INLINE __attribute__((always_inline)) inline
#endif

/** \file
 *
 * This file declares the routines used by Halide internally in its
 * runtime. On platforms that support weak linking, these can be
 * replaced with user-defined versions by defining an extern "C"
 * function with the same name and signature.
 *
 * When doing Just In Time (JIT) compilation methods on the Func being
 * compiled must be called instead. The corresponding methods are
 * documented below.
 *
 * All of these functions take a "void *user_context" parameter as their
 * first argument; if the Halide kernel that calls back to any of these
 * functions has been compiled with the UserContext feature set on its Target,
 * then the value of that pointer passed from the code that calls the
 * Halide kernel is piped through to the function.
 *
 * Some of these are also useful to call when using the default
 * implementation. E.g. halide_shutdown_thread_pool.
 *
 * Note that even on platforms with weak linking, some linker setups
 * may not respect the override you provide. E.g. if the override is
 * in a shared library and the halide object files are linked directly
 * into the output, the builtin versions of the runtime functions will
 * be called. See your linker documentation for more details. On
 * Linux, LD_DYNAMIC_WEAK=1 may help.
 *
 */

// Forward-declare to suppress warnings if compiling as C.
struct halide_buffer_t;
struct buffer_t;

/** Print a message to stderr. Main use is to support tracing
 * functionality, print, and print_when calls. Also called by the default
 * halide_error.  This function can be replaced in JITed code by using
 * halide_custom_print and providing an implementation of halide_print
 * in AOT code. See Func::set_custom_print.
 */
// @{
extern void halide_print(void *user_context, const char *);
extern void halide_default_print(void *user_context, const char *);
typedef void (*halide_print_t)(void *, const char *);
extern halide_print_t halide_set_custom_print(halide_print_t print);
// @}

/** Halide calls this function on runtime errors (for example bounds
 * checking failures). This function can be replaced in JITed code by
 * using Func::set_error_handler, or in AOT code by calling
 * halide_set_error_handler. In AOT code on platforms that support
 * weak linking (i.e. not Windows), you can also override it by simply
 * defining your own halide_error.
 */
// @{
extern void halide_error(void *user_context, const char *);
extern void halide_default_error(void *user_context, const char *);
typedef void (*halide_error_handler_t)(void *, const char *);
extern halide_error_handler_t halide_set_error_handler(halide_error_handler_t handler);
// @}

/** Cross-platform mutex. These are allocated statically inside the
 * runtime, hence the fixed size. They must be initialized with
 * zero. The first time halide_mutex_lock is called, the lock must be
 * initialized in a thread safe manner. This incurs a small overhead
 * for a once mechanism, but makes the lock reliably easy to setup and
 * use without depending on e.g. C++ constructor logic.
 */
struct halide_mutex {
    uint64_t _private[8];
};

/** A basic set of mutex and condition variable functions, which call
 * platform specific code for mutual exclusion. Equivalent to posix
 * calls. Mutexes should initially be set to zero'd memory. Any
 * resources required are created on first lock. Calling destroy
 * re-zeros the memory.
 */
//@{
extern void halide_mutex_lock(struct halide_mutex *mutex);
extern void halide_mutex_unlock(struct halide_mutex *mutex);
extern void halide_mutex_destroy(struct halide_mutex *mutex);
//@}

/** Define halide_do_par_for to replace the default thread pool
 * implementation. halide_shutdown_thread_pool can also be called to
 * release resources used by the default thread pool on platforms
 * where it makes sense. (E.g. On Mac OS, Grand Central Dispatch is
 * used so %Halide does not own the threads backing the pool and they
 * cannot be released.)  See Func::set_custom_do_task and
 * Func::set_custom_do_par_for. Should return zero if all the jobs
 * return zero, or an arbitrarily chosen return value from one of the
 * jobs otherwise.
 */
//@{
typedef int (*halide_task_t)(void *user_context, int task_number, uint8_t *closure);
extern int halide_do_par_for(void *user_context,
                             halide_task_t task,
                             int min, int size, uint8_t *closure);
extern void halide_shutdown_thread_pool();
//@}

/** Set a custom method for performing a parallel for loop. Returns
 * the old do_par_for handler. */
typedef int (*halide_do_par_for_t)(void *, halide_task_t, int, int, uint8_t*);
extern halide_do_par_for_t halide_set_custom_do_par_for(halide_do_par_for_t do_par_for);

/** If you use the default do_par_for, you can still set a custom
 * handler to perform each individual task. Returns the old handler. */
//@{
typedef int (*halide_do_task_t)(void *, halide_task_t, int, uint8_t *);
extern halide_do_task_t halide_set_custom_do_task(halide_do_task_t do_task);
extern int halide_do_task(void *user_context, halide_task_t f, int idx,
                          uint8_t *closure);
//@}

/** The default versions of do_task and do_par_for. Can be convenient
 * to call from overrides in certain circumstances. */
// @{
extern int halide_default_do_par_for(void *user_context,
                                     halide_task_t task,
                                     int min, int size, uint8_t *closure);
extern int halide_default_do_task(void *user_context, halide_task_t f, int idx,
                                  uint8_t *closure);
// @}

struct halide_thread;

/** Spawn a thread. Returns a handle to the thread for the purposes of
 * joining it. The thread must be joined in order to clean up any
 * resources associated with it. */
extern struct halide_thread *halide_spawn_thread(void (*f)(void *), void *closure);

/** Join a thread. */
extern void halide_join_thread(struct halide_thread *);

/** Set the number of threads used by Halide's thread pool. Returns
 * the old number.
 *
 * n < 0  : error condition
 * n == 0 : use a reasonable system default (typically, number of cpus online).
 * n == 1 : use exactly one thread; this will always enforce serial execution
 * n > 1  : use a pool of exactly n threads.
 *
 * Note that the default iOS and OSX behavior will treat n > 1 like n == 0;
 * that is, any positive value other than 1 will use a system-determined number
 * of threads.
 *
 * (Note that this is only guaranteed when using the default implementations
 * of halide_do_par_for(); custom implementations may completely ignore values
 * passed to halide_set_num_threads().)
 */
extern int halide_set_num_threads(int n);

/** Halide calls these functions to allocate and free memory. To
 * replace in AOT code, use the halide_set_custom_malloc and
 * halide_set_custom_free, or (on platforms that support weak
 * linking), simply define these functions yourself. In JIT-compiled
 * code use Func::set_custom_allocator.
 *
 * If you override them, and find yourself wanting to call the default
 * implementation from within your override, use
 * halide_default_malloc/free.
 *
 * Note that halide_malloc must return a pointer aligned to the
 * maximum meaningful alignment for the platform for the purpose of
 * vector loads and stores. The default implementation uses 32-byte
 * alignment, which is safe for arm and x86. Additionally, it must be
 * safe to read at least 8 bytes before the start and beyond the
 * end.
 */
//@{
extern void *halide_malloc(void *user_context, size_t x);
extern void halide_free(void *user_context, void *ptr);
extern void *halide_default_malloc(void *user_context, size_t x);
extern void halide_default_free(void *user_context, void *ptr);
typedef void *(*halide_malloc_t)(void *, size_t);
typedef void (*halide_free_t)(void *, void *);
extern halide_malloc_t halide_set_custom_malloc(halide_malloc_t user_malloc);
extern halide_free_t halide_set_custom_free(halide_free_t user_free);
//@}

/** Halide calls these functions to interact with the underlying
 * system runtime functions. To replace in AOT code on platforms that
 * support weak linking, define these functions yourself, or use
 * the halide_set_custom_load_library() and halide_set_custom_get_library_symbol()
 * functions. In JIT-compiled code, use JITSharedRuntime::set_default_handlers().
 *
 * halide_load_library and halide_get_library_symbol are equivalent to
 * dlopen and dlsym. halide_get_symbol(sym) is equivalent to
 * dlsym(RTLD_DEFAULT, sym).
 */
//@{
extern void *halide_get_symbol(const char *name);
extern void *halide_load_library(const char *name);
extern void *halide_get_library_symbol(void *lib, const char *name);
extern void *halide_default_get_symbol(const char *name);
extern void *halide_default_load_library(const char *name);
extern void *halide_default_get_library_symbol(void *lib, const char *name);
typedef void *(*halide_get_symbol_t)(const char *name);
typedef void *(*halide_load_library_t)(const char *name);
typedef void *(*halide_get_library_symbol_t)(void *lib, const char *name);
extern halide_get_symbol_t halide_set_custom_get_symbol(halide_get_symbol_t user_get_symbol);
extern halide_load_library_t halide_set_custom_load_library(halide_load_library_t user_load_library);
extern halide_get_library_symbol_t halide_set_custom_get_library_symbol(halide_get_library_symbol_t user_get_library_symbol);
//@}

/** Called when debug_to_file is used inside %Halide code.  See
 * Func::debug_to_file for how this is called
 *
 * Cannot be replaced in JITted code at present.
 */
extern int32_t halide_debug_to_file(void *user_context, const char *filename,
                                    int32_t type_code,
                                    struct halide_buffer_t *buf);

/** Types in the halide type system. They can be ints, unsigned ints,
 * or floats (of various bit-widths), or a handle (which is always 64-bits).
 * Note that the int/uint/float values do not imply a specific bit width
 * (the bit width is expected to be encoded in a separate value).
 */
typedef enum halide_type_code_t
#if __cplusplus >= 201103L
: uint8_t
#endif
{
    halide_type_int = 0,   //!< signed integers
    halide_type_uint = 1,  //!< unsigned integers
    halide_type_float = 2, //!< floating point numbers
    halide_type_handle = 3 //!< opaque pointer type (void *)
} halide_type_code_t;

// Note that while __attribute__ can go before or after the declaration,
// __declspec apparently is only allowed before.
#ifndef HALIDE_ATTRIBUTE_ALIGN
    #ifdef _MSC_VER
        #define HALIDE_ATTRIBUTE_ALIGN(x) __declspec(align(x))
    #else
        #define HALIDE_ATTRIBUTE_ALIGN(x) __attribute__((aligned(x)))
    #endif
#endif

/** A runtime tag for a type in the halide type system. Can be ints,
 * unsigned ints, or floats of various bit-widths (the 'bits'
 * field). Can also be vectors of the same (by setting the 'lanes'
 * field to something larger than one). This struct should be
 * exactly 32-bits in size. */
struct halide_type_t {
    /** The basic type code: signed integer, unsigned integer, or floating point. */
#if __cplusplus >= 201103L
    HALIDE_ATTRIBUTE_ALIGN(1) halide_type_code_t code; // halide_type_code_t
#else
    HALIDE_ATTRIBUTE_ALIGN(1) uint8_t code; // halide_type_code_t
#endif

    /** The number of bits of precision of a single scalar value of this type. */
    HALIDE_ATTRIBUTE_ALIGN(1) uint8_t bits;

    /** How many elements in a vector. This is 1 for scalar types. */
    HALIDE_ATTRIBUTE_ALIGN(2) uint16_t lanes;

#ifdef __cplusplus
    /** Construct a runtime representation of a Halide type from:
     * code: The fundamental type from an enum.
     * bits: The bit size of one element.
     * lanes: The number of vector elements in the type. */
    HALIDE_ALWAYS_INLINE halide_type_t(halide_type_code_t code, uint8_t bits, uint16_t lanes = 1)
        : code(code), bits(bits), lanes(lanes) {
    }

    /** Default constructor is required e.g. to declare halide_trace_event
     * instances. */
    HALIDE_ALWAYS_INLINE halide_type_t() : code((halide_type_code_t)0), bits(0), lanes(0) {}

    /** Compare two types for equality. */
    HALIDE_ALWAYS_INLINE bool operator==(const halide_type_t &other) const {
        return (code == other.code &&
                bits == other.bits &&
                lanes == other.lanes);
    }

    HALIDE_ALWAYS_INLINE bool operator!=(const halide_type_t &other) const {
        return !(*this == other);
    }

    /** Size in bytes for a single element, even if width is not 1, of this type. */
    HALIDE_ALWAYS_INLINE int bytes() const { return (bits + 7) / 8; }
#endif
};

enum halide_trace_event_code_t {halide_trace_load = 0,
                                halide_trace_store = 1,
                                halide_trace_begin_realization = 2,
                                halide_trace_end_realization = 3,
                                halide_trace_produce = 4,
                                halide_trace_end_produce = 5,
                                halide_trace_consume = 6,
                                halide_trace_end_consume = 7,
                                halide_trace_begin_pipeline = 8,
                                halide_trace_end_pipeline = 9};

struct halide_trace_event_t {
    /** The name of the Func or Pipeline that this event refers to */
    const char *func;

    /** If the event type is a load or a store, this points to the
     * value being loaded or stored. Use the type field to safely cast
     * this to a concrete pointer type and retrieve it. For other
     * events this is null. */
    void *value;

    /** For loads and stores, an array which contains the location
     * being accessed. For vector loads or stores it is an array of
     * vectors of coordinates (the vector dimension is innermost).
     *
     * For realization or production-related events, this will contain
     * the mins and extents of the region being accessed, in the order
     * min0, extent0, min1, extent1, ...
     *
     * For pipeline-related events, this will be null.
     */
    int32_t *coordinates;

    /** If the event type is a load or a store, this is the type of
     * the data. Otherwise, the value is meaningless. */
    struct halide_type_t type;

    /** The type of event */
    enum halide_trace_event_code_t event;

    /* The ID of the parent event (see below for an explanation of
     * event ancestry). */
    int32_t parent_id;

    /** If this was a load or store of a Tuple-valued Func, this is
     * which tuple element was accessed. */
    int32_t value_index;

    /** The length of the coordinates array */
    int32_t dimensions;

#ifdef __cplusplus
    // If we don't explicitly mark the default ctor as inline,
    // certain build configurations can fail (notably iOS)
    HALIDE_ALWAYS_INLINE halide_trace_event_t() {}
#endif
};

/** Called when Funcs are marked as trace_load, trace_store, or
 * trace_realization. See Func::set_custom_trace. The default
 * implementation either prints events via halide_print, or if
 * HL_TRACE_FILE is defined, dumps the trace to that file in a
 * sequence of trace packets. The header for a trace packet is defined
 * below. If the trace is going to be large, you may want to make the
 * file a named pipe, and then read from that pipe into gzip.
 *
 * halide_trace returns a unique ID which will be passed to future
 * events that "belong" to the earlier event as the parent id. The
 * ownership hierarchy looks like:
 *
 * begin_pipeline
 * +--begin_realization
 * |  +--produce
 * |  |  +--load/store
 * |  |  +--end_produce
 * |  +--consume
 * |  |  +--load
 * |  |  +--end_consume
 * |  +--end_realization
 * +--end_pipeline
 *
 * Threading means that ownership cannot be inferred from the ordering
 * of events. There can be many active realizations of a given
 * function, or many active productions for a single
 * realization. Within a single production, the ordering of events is
 * meaningful.
 */
// @}
extern int32_t halide_trace(void *user_context, const struct halide_trace_event_t *event);
extern int32_t halide_default_trace(void *user_context, const struct halide_trace_event_t *event);
typedef int32_t (*halide_trace_t)(void *user_context, const struct halide_trace_event_t *);
extern halide_trace_t halide_set_custom_trace(halide_trace_t trace);
// @}

/** The header of a packet in a binary trace. All fields are 32-bit. */
struct halide_trace_packet_t {
    /** The total size of this packet in bytes. Always a multiple of
     * four. Equivalently, the number of bytes until the next
     * packet. */
    uint32_t size;

    /** The id of this packet (for the purpose of parent_id). */
    int32_t id;

    /** The remaining fields are equivalent to those in halide_trace_event_t */
    // @{
    struct halide_type_t type;
    enum halide_trace_event_code_t event;
    int32_t parent_id;
    int32_t value_index;
    int32_t dimensions;
    // @}

    #ifdef __cplusplus
    // If we don't explicitly mark the default ctor as inline,
    // certain build configurations can fail (notably iOS)
    HALIDE_ALWAYS_INLINE halide_trace_packet_t() {}

    /** Get the coordinates array, assuming this packet is laid out in
     * memory as it was written. The coordinates array comes
     * immediately after the packet header. */
    HALIDE_ALWAYS_INLINE const int *coordinates() const {
        return (const int *)(this + 1);
    }

    /** Get the value, assuming this packet is laid out in memory as
     * it was written. The packet comes immediately after the coordinates
     * array. */
    HALIDE_ALWAYS_INLINE const void *value() const {
        return (const void *)(coordinates() + dimensions);
    }

    /** Get the func name, assuming this packet is laid out in memory
     * as it was written. It comes after the value. */
    HALIDE_ALWAYS_INLINE const char *func() const {
        return (const char *)value() + type.lanes * type.bytes();
    }
    #endif
};



/** Set the file descriptor that Halide should write binary trace
 * events to. If called with 0 as the argument, Halide outputs trace
 * information to stdout in a human-readable format. If never called,
 * Halide checks the for existence of an environment variable called
 * HL_TRACE_FILE and opens that file. If HL_TRACE_FILE is not defined,
 * it outputs trace information to stdout in a human-readable
 * format. */
extern void halide_set_trace_file(int fd);

/** Halide calls this to retrieve the file descriptor to write binary
 * trace events to. The default implementation returns the value set
 * by halide_set_trace_file. Implement it yourself if you wish to use
 * a custom file descriptor per user_context. Return zero from your
 * implementation to tell Halide to print human-readable trace
 * information to stdout. */
extern int halide_get_trace_file(void *user_context);

/** If tracing is writing to a file. This call closes that file
 * (flushing the trace). Returns zero on success. */
extern int halide_shutdown_trace();

/** All Halide GPU or device backend implementations provide an
 * interface to be used with halide_device_malloc, etc. This is
 * accessed via the functions below.
 */

/** An opaque struct containing per-GPU API implementations of the
 * device functions. */
struct halide_device_interface_impl_t;

/** Each GPU API provides a halide_device_interface_t struct pointing
 * to the code that manages device allocations. You can access these
 * functions directly from the struct member function pointers, or by
 * calling the functions declared below. Note that the global
 * functions are not available when using Halide as a JIT compiler.
 * If you are using raw halide_buffer_t in that context you must use
 * the function pointers in the device_interface struct.
 *
 * The function pointers below are currently the same for every GPU
 * API; only the impl field varies. These top-level functions do the
 * bookkeeping that is common across all GPU APIs, and then dispatch
 * to more API-specific functions via another set of function pointers
 * hidden inside the impl field.
 */
struct halide_device_interface_t {
    int (*device_malloc)(void *user_context, struct halide_buffer_t *buf,
                         const struct halide_device_interface_t *device_interface);
    int (*device_free)(void *user_context, struct halide_buffer_t *buf);
    int (*device_sync)(void *user_context, struct halide_buffer_t *buf);
    void (*device_release)(void *user_context,
                          const struct halide_device_interface_t *device_interface);
    int (*copy_to_host)(void *user_context, struct halide_buffer_t *buf);
    int (*copy_to_device)(void *user_context, struct halide_buffer_t *buf,
                          const struct halide_device_interface_t *device_interface);
    int (*device_and_host_malloc)(void *user_context, struct halide_buffer_t *buf,
                                  const struct halide_device_interface_t *device_interface);
    int (*device_and_host_free)(void *user_context, struct halide_buffer_t *buf);
    int (*buffer_copy)(void *user_context, struct halide_buffer_t *src,
                       const struct halide_device_interface_t *dst_device_interface, struct halide_buffer_t *dst);
    int (*device_crop)(void *user_context, const struct halide_buffer_t *src,
                       struct halide_buffer_t *dst);
    int (*device_release_crop)(void *user_context, struct halide_buffer_t *buf);
    int (*wrap_native)(void *user_context, struct halide_buffer_t *buf, uint64_t handle,
                       const struct halide_device_interface_t *device_interface);
    int (*detach_native)(void *user_context, struct halide_buffer_t *buf);
    const struct halide_device_interface_impl_t *impl;
};

/** Release all data associated with the given device interface, in
 * particular all resources (memory, texture, context handles)
 * allocated by Halide. Must be called explicitly when using AOT
 * compilation. */
extern void halide_device_release(void *user_context,
                                  const struct halide_device_interface_t *device_interface);

/** Copy image data from device memory to host memory. This must be called
 * explicitly to copy back the results of a GPU-based filter. */
extern int halide_copy_to_host(void *user_context, struct halide_buffer_t *buf);

/** Copy image data from host memory to device memory. This should not
 * be called directly; Halide handles copying to the device
 * automatically.  If interface is NULL and the bug has a non-zero dev
 * field, the device associated with the dev handle will be
 * used. Otherwise if the dev field is 0 and interface is NULL, an
 * error is returned. */
extern int halide_copy_to_device(void *user_context, struct halide_buffer_t *buf,
                                 const struct halide_device_interface_t *device_interface);

/** Copy data from one buffer to another. The buffers may have
 * different shapes and sizes, but the destination buffer's shape must
 * be contained within the source buffer's shape. The source data is
 * pulled from either device or host memory on the source, depending
 * on the dirty flags. host is preferred if both are valid. The
 * dst_device_interface parameter controls the destination memory
 * space. NULL means host memory. */
extern int halide_buffer_copy(void *user_context, struct halide_buffer_t *src,
                              const struct halide_device_interface_t *dst_device_interface,
                              struct halide_buffer_t *dst);

/** Give the destination buffer a device allocation which is an alias
 * for the same coordinate range in the source buffer. Modifies the
 * device, device_interface, and the device_dirty flag only. Only
 * supported by some device APIs (others will return
 * halide_error_code_device_crop_unsupported). Call
 * halide_device_release_crop instead of halide_device_free to clean
 * up resources associated with the cropped view. Do not call
 * device_free on the source buffer while the destination buffer still
 * lives.  Note that the two buffers do not share dirty flags, so care
 * must be taken to update them together as needed. Note also that
 * device interfaces which support cropping may still not support
 * cropping a crop. */
extern int halide_device_crop(void *user_context,
                              const struct halide_buffer_t *src,
                              struct halide_buffer_t *dst);

/** Release any resources associated with a cropped view of another
 * buffer. */
extern int halide_device_release_crop(void *user_context,
                                      struct halide_buffer_t *buf);

/** Wait for current GPU operations to complete. Calling this explicitly
 * should rarely be necessary, except maybe for profiling. */
extern int halide_device_sync(void *user_context, struct halide_buffer_t *buf);

/** Allocate device memory to back a halide_buffer_t. */
extern int halide_device_malloc(void *user_context, struct halide_buffer_t *buf,
                                const struct halide_device_interface_t *device_interface);

/** Free device memory. */
extern int halide_device_free(void *user_context, struct halide_buffer_t *buf);

/** Wrap or detach a native device handle, setting the device field
 * and device_interface field as appropriate for the given GPU
 * API. The meaning of the opaque handle is specific to the device
 * interface, so if you know the device interface in use, call the
 * more specific functions in the runtime headers for your specific
 * device API instead (e.g. HalideRuntimeCuda.h). */
// @{
extern int halide_device_wrap_native(void *user_context,
                                     struct halide_buffer_t *buf,
                                     uint64_t handle,
                                     const struct halide_device_interface_t *device_interface);
extern int halide_device_detach_native(void *user_context, struct halide_buffer_t *buf);
// @}

/** Versions of the above functions that accept legacy buffer_t structs. */
// @{
extern int halide_copy_to_host_legacy(void *user_context, struct buffer_t *buf);
extern int halide_copy_to_device_legacy(void *user_context, struct buffer_t *buf,
                                 const struct halide_device_interface_t *device_interface);
extern int halide_device_sync_legacy(void *user_context, struct buffer_t *buf);
extern int halide_device_malloc_legacy(void *user_context, struct buffer_t *buf,
                                const struct halide_device_interface_t *device_interface);
extern int halide_device_free_legacy(void *user_context, struct buffer_t *buf);
// @}

/** Selects which gpu device to use. 0 is usually the display
 * device. If never called, Halide uses the environment variable
 * HL_GPU_DEVICE. If that variable is unset, Halide uses the last
 * device. Set this to -1 to use the last device. */
extern void halide_set_gpu_device(int n);

/** Halide calls this to get the desired halide gpu device
 * setting. Implement this yourself to use a different gpu device per
 * user_context. The default implementation returns the value set by
 * halide_set_gpu_device, or the environment variable
 * HL_GPU_DEVICE. */
extern int halide_get_gpu_device(void *user_context);

/** Set the soft maximum amount of memory, in bytes, that the LRU
 *  cache will use to memoize Func results.  This is not a strict
 *  maximum in that concurrency and simultaneous use of memoized
 *  reults larger than the cache size can both cause it to
 *  temporariliy be larger than the size specified here.
 */
extern void halide_memoization_cache_set_size(int64_t size);

/** Given a cache key for a memoized result, currently constructed
 *  from the Func name and top-level Func name plus the arguments of
 *  the computation, determine if the result is in the cache and
 *  return it if so. (The internals of the cache key should be
 *  considered opaque by this function.) If this routine returns true,
 *  it is a cache miss. Otherwise, it will return false and the
 *  buffers passed in will be filled, via copying, with memoized
 *  data. The last argument is a list if halide_buffer_t pointers which
 *  represents the outputs of the memoized Func. If the Func does not
 *  return a Tuple, there will only be one halide_buffer_t in the list. The
 *  tuple_count parameters determines the length of the list.
 *
 * The return values are:
 * -1: Signals an error.
 *  0: Success and cache hit.
 *  1: Success and cache miss.
 */
extern int halide_memoization_cache_lookup(void *user_context, const uint8_t *cache_key, int32_t size,
                                           struct halide_buffer_t *realized_bounds,
                                           int32_t tuple_count, struct halide_buffer_t **tuple_buffers);

/** Given a cache key for a memoized result, currently constructed
 *  from the Func name and top-level Func name plus the arguments of
 *  the computation, store the result in the cache for futre access by
 *  halide_memoization_cache_lookup. (The internals of the cache key
 *  should be considered opaque by this function.) Data is copied out
 *  from the inputs and inputs are unmodified. The last argument is a
 *  list if halide_buffer_t pointers which represents the outputs of the
 *  memoized Func. If the Func does not return a Tuple, there will
 *  only be one halide_buffer_t in the list. The tuple_count parameters
 *  determines the length of the list.
 *
 * If there is a memory allocation failure, the store does not store
 * the data into the cache.
 */
extern int halide_memoization_cache_store(void *user_context, const uint8_t *cache_key, int32_t size,
                                          struct halide_buffer_t *realized_bounds,
                                          int32_t tuple_count,
                                          struct halide_buffer_t **tuple_buffers);

/** If halide_memoization_cache_lookup succeeds,
 * halide_memoization_cache_release must be called to signal the
 * storage is no longer being used by the caller. It will be passed
 * the host pointer of one the buffers returned by
 * halide_memoization_cache_lookup. That is
 * halide_memoization_cache_release will be called multiple times for
 * the case where halide_memoization_cache_lookup is handling multiple
 * buffers.  (This corresponds to memoizing a Tuple in Halide.) Note
 * that the host pointer must be sufficient to get to all information
 * the relase operation needs. The default Halide cache impleemntation
 * accomplishes this by storing extra data before the start of the user
 * modifiable host storage.
 *
 * This call is like free and does not have a failure return.
  */
extern void halide_memoization_cache_release(void *user_context, void *host);

/** Free all memory and resources associated with the memoization cache.
 * Must be called at a time when no other threads are accessing the cache.
 */
extern void halide_memoization_cache_cleanup();

/** Create a unique file with a name of the form prefixXXXXXsuffix in an arbitrary
 * (but writable) directory; this is typically $TMP or /tmp, but the specific
 * location is not guaranteed. (Note that the exact form of the file name
 * may vary; in particular, the suffix may be ignored on non-Posix systems.)
 * The file is created (but not opened), thus this can be called from
 * different threads (or processes, e.g. when building with parallel make)
 * without risking collision. Note that the caller is always responsible
 * for deleting this file. Returns nonzero value if an error occurs.
 */
extern int halide_create_temp_file(void *user_context,
  const char *prefix, const char *suffix,
  char *path_buf, size_t path_buf_size);

/** Annotate that a given range of memory has been initialized;
 * only used when Target::MSAN is enabled.
 *
 * The default implementation uses the LLVM-provided AnnotateMemoryIsInitialized() function.
 */
extern void halide_msan_annotate_memory_is_initialized(void *user_context, const void *ptr, uint64_t len);

/** Mark the data pointed to by the buffer_t as initialized (but *not* the buffer_t itself),
 * using halide_msan_annotate_memory_is_initialized() for marking.
 *
 * The default implementation takes pains to only mark the active memory ranges
 * (skipping padding), and sorting into ranges to always mark the smallest number of
 * ranges, in monotonically increasing memory order.
 *
 * Most client code should never need to replace the default implementation.
 */
extern void halide_msan_annotate_buffer_is_initialized(void *user_context, struct halide_buffer_t *buffer);
extern void halide_msan_annotate_buffer_is_initialized_as_destructor(void *user_context, void *buffer);

/** The error codes that may be returned by a Halide pipeline. */
enum halide_error_code_t {
    /** There was no error. This is the value returned by Halide on success. */
    halide_error_code_success = 0,

    /** An uncategorized error occurred. Refer to the string passed to halide_error. */
    halide_error_code_generic_error = -1,

    /** A Func was given an explicit bound via Func::bound, but this
     * was not large enough to encompass the region that is used of
     * the Func by the rest of the pipeline. */
    halide_error_code_explicit_bounds_too_small = -2,

    /** The elem_size field of a halide_buffer_t does not match the size in
     * bytes of the type of that ImageParam. Probable type mismatch. */
    halide_error_code_bad_type = -3,

    /** A pipeline would access memory outside of the halide_buffer_t passed
     * in. */
    halide_error_code_access_out_of_bounds = -4,

    /** A halide_buffer_t was given that spans more than 2GB of memory. */
    halide_error_code_buffer_allocation_too_large = -5,

    /** A halide_buffer_t was given with extents that multiply to a number
     * greater than 2^31-1 */
    halide_error_code_buffer_extents_too_large = -6,

    /** Applying explicit constraints on the size of an input or
     * output buffer shrank the size of that buffer below what will be
     * accessed by the pipeline. */
    halide_error_code_constraints_make_required_region_smaller = -7,

    /** A constraint on a size or stride of an input or output buffer
     * was not met by the halide_buffer_t passed in. */
    halide_error_code_constraint_violated = -8,

    /** A scalar parameter passed in was smaller than its minimum
     * declared value. */
    halide_error_code_param_too_small = -9,

    /** A scalar parameter passed in was greater than its minimum
     * declared value. */
    halide_error_code_param_too_large = -10,

    /** A call to halide_malloc returned NULL. */
    halide_error_code_out_of_memory = -11,

    /** A halide_buffer_t pointer passed in was NULL. */
    halide_error_code_buffer_argument_is_null = -12,

    /** debug_to_file failed to open or write to the specified
     * file. */
    halide_error_code_debug_to_file_failed = -13,

    /** The Halide runtime encountered an error while trying to copy
     * from device to host. Turn on -debug in your target string to
     * see more details. */
    halide_error_code_copy_to_host_failed = -14,

    /** The Halide runtime encountered an error while trying to copy
     * from host to device. Turn on -debug in your target string to
     * see more details. */
    halide_error_code_copy_to_device_failed = -15,

    /** The Halide runtime encountered an error while trying to
     * allocate memory on device. Turn on -debug in your target string
     * to see more details. */
    halide_error_code_device_malloc_failed = -16,

    /** The Halide runtime encountered an error while trying to
     * synchronize with a device. Turn on -debug in your target string
     * to see more details. */
    halide_error_code_device_sync_failed = -17,

    /** The Halide runtime encountered an error while trying to free a
     * device allocation. Turn on -debug in your target string to see
     * more details. */
    halide_error_code_device_free_failed = -18,

    /** A device operation was attempted on a buffer with no device
     * interface. */
    halide_error_code_no_device_interface = -19,

    /** An error occurred when attempting to initialize the Matlab
     * runtime. */
    halide_error_code_matlab_init_failed = -20,

    /** The type of an mxArray did not match the expected type. */
    halide_error_code_matlab_bad_param_type = -21,

    /** There is a bug in the Halide compiler. */
    halide_error_code_internal_error = -22,

    /** The Halide runtime encountered an error while trying to launch
     * a GPU kernel. Turn on -debug in your target string to see more
     * details. */
    halide_error_code_device_run_failed = -23,

    /** The Halide runtime encountered a host pointer that violated
     * the alignment set for it by way of a call to
     * set_host_alignment */
    halide_error_code_unaligned_host_ptr = -24,

    /** A fold_storage directive was used on a dimension that is not
     * accessed in a monotonically increasing or decreasing fashion. */
    halide_error_code_bad_fold = -25,

    /** A fold_storage directive was used with a fold factor that was
     * too small to store all the values of a producer needed by the
     * consumer. */
    halide_error_code_fold_factor_too_small = -26,

    /** User-specified require() expression was not satisfied. */
    halide_error_code_requirement_failed = -27,

    /** At least one of the buffer's extents are negative. */
    halide_error_code_buffer_extents_negative = -28,

    /** A compiled pipeline was passed the old deprecated buffer_t
     * struct, and it could not be upgraded to a halide_buffer_t. */
    halide_error_code_failed_to_upgrade_buffer_t = -29,

    /** A compiled pipeline was passed the old deprecated buffer_t
     * struct in bounds inference mode, but the returned information
     * can't be expressed in the old buffer_t. */
    halide_error_code_failed_to_downgrade_buffer_t = -30,

    /** A specialize_fail() schedule branch was selected at runtime. */
    halide_error_code_specialize_fail = -31,

    /** The Halide runtime encountered an error while trying to wrap a
     * native device handle.  Turn on -debug in your target string to
     * see more details. */
    halide_error_code_device_wrap_native_failed = -32,

    /** The Halide runtime encountered an error while trying to detach
     * a native device handle.  Turn on -debug in your target string
     * to see more details. */
    halide_error_code_device_detach_native_failed = -33,

    /** The host field on an input or output was null, the device
     * field was not zero, and the pipeline tries to use the buffer on
     * the host. You may be passing a GPU-only buffer to a pipeline
     * which is scheduled to use it on the CPU. */
    halide_error_code_host_is_null = -34,

<<<<<<< HEAD
    /** The Halide runtime encountered an error while trying to copy
     * from one buffer to another. Turn on -debug in your target
     * string to see more details. */
    halide_error_code_device_buffer_copy_failed = -35,

    /** Attempted to make cropped alias of a buffer with a device
     * field, but the device_interface does not support cropping. */
    halide_error_code_device_crop_unsupported = -36,

    /** Cropping a buffer failed for some other reason. Turn on -debug
     * in your target string. */
    halide_error_code_device_crop_failed = -37,

=======
    /** A folded buffer was passed to an extern stage, but the region
     * touched wraps around the fold boundary. */
    halide_error_code_bad_extern_fold = -35,
>>>>>>> b76e4aab
};

/** Halide calls the functions below on various error conditions. The
 * default implementations construct an error message, call
 * halide_error, then return the matching error code above. On
 * platforms that support weak linking, you can override these to
 * catch the errors individually. */

/** A call into an extern stage for the purposes of bounds inference
 * failed. Returns the error code given by the extern stage. */
extern int halide_error_bounds_inference_call_failed(void *user_context, const char *extern_stage_name, int result);

/** A call to an extern stage failed. Returned the error code given by
 * the extern stage. */
extern int halide_error_extern_stage_failed(void *user_context, const char *extern_stage_name, int result);

/** Various other error conditions. See the enum above for a
 * description of each. */
// @{
extern int halide_error_explicit_bounds_too_small(void *user_context, const char *func_name, const char *var_name,
                                                      int min_bound, int max_bound, int min_required, int max_required);
extern int halide_error_bad_type(void *user_context, const char *func_name,
                                 uint8_t code_given, uint8_t correct_code,
                                 uint8_t bits_given, uint8_t correct_bits,
                                 uint16_t lanes_given, uint16_t correct_lanes);
extern int halide_error_access_out_of_bounds(void *user_context, const char *func_name,
                                             int dimension, int min_touched, int max_touched,
                                             int min_valid, int max_valid);
extern int halide_error_buffer_allocation_too_large(void *user_context, const char *buffer_name,
                                                    uint64_t allocation_size, uint64_t max_size);
extern int halide_error_buffer_extents_negative(void *user_context, const char *buffer_name, int dimension, int extent);
extern int halide_error_buffer_extents_too_large(void *user_context, const char *buffer_name,
                                                 int64_t actual_size, int64_t max_size);
extern int halide_error_constraints_make_required_region_smaller(void *user_context, const char *buffer_name,
                                                                 int dimension,
                                                                 int constrained_min, int constrained_extent,
                                                                 int required_min, int required_extent);
extern int halide_error_constraint_violated(void *user_context, const char *var, int val,
                                            const char *constrained_var, int constrained_val);
extern int halide_error_param_too_small_i64(void *user_context, const char *param_name,
                                            int64_t val, int64_t min_val);
extern int halide_error_param_too_small_u64(void *user_context, const char *param_name,
                                            uint64_t val, uint64_t min_val);
extern int halide_error_param_too_small_f64(void *user_context, const char *param_name,
                                            double val, double min_val);
extern int halide_error_param_too_large_i64(void *user_context, const char *param_name,
                                            int64_t val, int64_t max_val);
extern int halide_error_param_too_large_u64(void *user_context, const char *param_name,
                                            uint64_t val, uint64_t max_val);
extern int halide_error_param_too_large_f64(void *user_context, const char *param_name,
                                            double val, double max_val);
extern int halide_error_out_of_memory(void *user_context);
extern int halide_error_buffer_argument_is_null(void *user_context, const char *buffer_name);
extern int halide_error_debug_to_file_failed(void *user_context, const char *func,
                                             const char *filename, int error_code);
extern int halide_error_unaligned_host_ptr(void *user_context, const char *func_name, int alignment);
extern int halide_error_host_is_null(void *user_context, const char *func_name);
extern int halide_error_failed_to_upgrade_buffer_t(void *user_context,
                                                   const char *input_name,
                                                   const char *reason);
extern int halide_error_failed_to_downgrade_buffer_t(void *user_context,
                                                     const char *input_name,
                                                     const char *reason);
extern int halide_error_bad_fold(void *user_context, const char *func_name, const char *var_name,
                                 const char *loop_name);
extern int halide_error_bad_extern_fold(void *user_context, const char *func_name,
                                        int dim, int min, int extent, int valid_min, int fold_factor);

extern int halide_error_fold_factor_too_small(void *user_context, const char *func_name, const char *var_name,
                                              int fold_factor, const char *loop_name, int required_extent);
extern int halide_error_requirement_failed(void *user_context, const char *condition, const char *message);
extern int halide_error_specialize_fail(void *user_context, const char *message);

// @}

/** Optional features a compilation Target can have.
 */
typedef enum halide_target_feature_t {
    halide_target_feature_jit = 0,  ///< Generate code that will run immediately inside the calling process.
    halide_target_feature_debug = 1,  ///< Turn on debug info and output for runtime code.
    halide_target_feature_no_asserts = 2,  ///< Disable all runtime checks, for slightly tighter code.
    halide_target_feature_no_bounds_query = 3, ///< Disable the bounds querying functionality.

    halide_target_feature_sse41 = 4,  ///< Use SSE 4.1 and earlier instructions. Only relevant on x86.
    halide_target_feature_avx = 5,  ///< Use AVX 1 instructions. Only relevant on x86.
    halide_target_feature_avx2 = 6,  ///< Use AVX 2 instructions. Only relevant on x86.
    halide_target_feature_fma = 7,  ///< Enable x86 FMA instruction
    halide_target_feature_fma4 = 8,  ///< Enable x86 (AMD) FMA4 instruction set
    halide_target_feature_f16c = 9,  ///< Enable x86 16-bit float support

    halide_target_feature_armv7s = 10,  ///< Generate code for ARMv7s. Only relevant for 32-bit ARM.
    halide_target_feature_no_neon = 11,  ///< Avoid using NEON instructions. Only relevant for 32-bit ARM.

    halide_target_feature_vsx = 12,  ///< Use VSX instructions. Only relevant on POWERPC.
    halide_target_feature_power_arch_2_07 = 13,  ///< Use POWER ISA 2.07 new instructions. Only relevant on POWERPC.

    halide_target_feature_cuda = 14,  ///< Enable the CUDA runtime. Defaults to compute capability 2.0 (Fermi)
    halide_target_feature_cuda_capability30 = 15,  ///< Enable CUDA compute capability 3.0 (Kepler)
    halide_target_feature_cuda_capability32 = 16,  ///< Enable CUDA compute capability 3.2 (Tegra K1)
    halide_target_feature_cuda_capability35 = 17,  ///< Enable CUDA compute capability 3.5 (Kepler)
    halide_target_feature_cuda_capability50 = 18,  ///< Enable CUDA compute capability 5.0 (Maxwell)

    halide_target_feature_opencl = 19,  ///< Enable the OpenCL runtime.
    halide_target_feature_cl_doubles = 20,  ///< Enable double support on OpenCL targets

    halide_target_feature_opengl = 21,  ///< Enable the OpenGL runtime.
    halide_target_feature_openglcompute = 22, ///< Enable OpenGL Compute runtime.

    halide_target_feature_unused_23 = 23, ///< Unused. (Formerly: Enable the RenderScript runtime.)

    halide_target_feature_user_context = 24,  ///< Generated code takes a user_context pointer as first argument

    halide_target_feature_matlab = 25,  ///< Generate a mexFunction compatible with Matlab mex libraries. See tools/mex_halide.m.

    halide_target_feature_profile = 26, ///< Launch a sampling profiler alongside the Halide pipeline that monitors and reports the runtime used by each Func
    halide_target_feature_no_runtime = 27, ///< Do not include a copy of the Halide runtime in any generated object file or assembly

    halide_target_feature_metal = 28, ///< Enable the (Apple) Metal runtime.
    halide_target_feature_mingw = 29, ///< For Windows compile to MinGW toolset rather then Visual Studio

    halide_target_feature_c_plus_plus_mangling = 30, ///< Generate C++ mangled names for result function, et al

    halide_target_feature_large_buffers = 31, ///< Enable 64-bit buffer indexing to support buffers > 2GB.

    halide_target_feature_hvx_64 = 32, ///< Enable HVX 64 byte mode.
    halide_target_feature_hvx_128 = 33, ///< Enable HVX 128 byte mode.
    halide_target_feature_hvx_v62 = 34, ///< Enable Hexagon v62 architecture.
    halide_target_feature_fuzz_float_stores = 35, ///< On every floating point store, set the last bit of the mantissa to zero. Pipelines for which the output is very different with this feature enabled may also produce very different output on different processors.
    halide_target_feature_soft_float_abi = 36, ///< Enable soft float ABI. This only enables the soft float ABI calling convention, which does not necessarily use soft floats.
    halide_target_feature_msan = 37, ///< Enable hooks for MSAN support.
    halide_target_feature_avx512 = 38, ///< Enable the base AVX512 subset supported by all AVX512 architectures. The specific feature sets are AVX-512F and AVX512-CD. See https://en.wikipedia.org/wiki/AVX-512 for a description of each AVX subset.
    halide_target_feature_avx512_knl = 39, ///< Enable the AVX512 features supported by Knight's Landing chips, such as the Xeon Phi x200. This includes the base AVX512 set, and also AVX512-CD and AVX512-ER.
    halide_target_feature_avx512_skylake = 40, ///< Enable the AVX512 features supported by Skylake Xeon server processors. This adds AVX512-VL, AVX512-BW, and AVX512-DQ to the base set. The main difference from the base AVX512 set is better support for small integer ops. Note that this does not include the Knight's Landing features. Note also that these features are not available on Skylake desktop and mobile processors.
    halide_target_feature_avx512_cannonlake = 41, ///< Enable the AVX512 features expected to be supported by future Cannonlake processors. This includes all of the Skylake features, plus AVX512-IFMA and AVX512-VBMI.
    halide_target_feature_hvx_use_shared_object = 42, ///< Deprecated
    halide_target_feature_trace_loads = 43, ///< Trace all loads done by the pipeline. Equivalent to calling Func::trace_loads on every non-inlined Func.
    halide_target_feature_trace_stores = 44, ///< Trace all stores done by the pipeline. Equivalent to calling Func::trace_stores on every non-inlined Func.
    halide_target_feature_trace_realizations = 45, ///< Trace all realizations done by the pipeline. Equivalent to calling Func::trace_realizations on every non-inlined Func.
    halide_target_feature_cuda_capability61 = 46,  ///< Enable CUDA compute capability 6.1 (Pascal)
    halide_target_feature_hvx_v65 = 47, ///< Enable Hexagon v65 architecture.
    halide_target_feature_hvx_v66 = 48, ///< Enable Hexagon v66 architecture.
    halide_target_feature_end = 49, ///< A sentinel. Every target is considered to have this feature, and setting this feature does nothing.
} halide_target_feature_t;

/** This function is called internally by Halide in some situations to determine
 * if the current execution environment can support the given set of
 * halide_target_feature_t flags. The implementation must do the following:
 *
 * -- If there are flags set in features that the function knows *cannot* be supported, return 0.
 * -- Otherwise, return 1.
 * -- Note that any flags set in features that the function doesn't know how to test should be ignored;
 * this implies that a return value of 1 means "not known to be bad" rather than "known to be good".
 *
 * In other words: a return value of 0 means "It is not safe to use code compiled with these features",
 * while a return value of 1 means "It is not obviously unsafe to use code compiled with these features".
 *
 * The default implementation simply calls halide_default_can_use_target_features.
 */
// @{
extern int halide_can_use_target_features(uint64_t features);
typedef int (*halide_can_use_target_features_t)(uint64_t);
extern halide_can_use_target_features_t halide_set_custom_can_use_target_features(halide_can_use_target_features_t);
// @}

/**
 * This is the default implementation of halide_can_use_target_features; it is provided
 * for convenience of user code that may wish to extend halide_can_use_target_features
 * but continue providing existing support, e.g.
 *
 *     int halide_can_use_target_features(uint64_t features) {
 *          if (features & halide_target_somefeature) {
 *              if (!can_use_somefeature()) {
 *                  return 0;
 *              }
 *          }
 *          return halide_default_can_use_target_features(features);
 *     }
 */
extern int halide_default_can_use_target_features(uint64_t features);


typedef struct halide_dimension_t {
    int32_t min, extent, stride;

    // Per-dimension flags. None are defined yet (This is reserved for future use).
    uint32_t flags;

#ifdef __cplusplus
    HALIDE_ALWAYS_INLINE halide_dimension_t() : min(0), extent(0), stride(0), flags(0) {}
    HALIDE_ALWAYS_INLINE halide_dimension_t(int32_t m, int32_t e, int32_t s, uint32_t f = 0) :
        min(m), extent(e), stride(s), flags(f) {}

    HALIDE_ALWAYS_INLINE bool operator==(const halide_dimension_t &other) const {
        return (min == other.min) &&
            (extent == other.extent) &&
            (stride == other.stride) &&
            (flags == other.flags);
    }

    HALIDE_ALWAYS_INLINE bool operator!=(const halide_dimension_t &other) const {
        return !(*this == other);
    }
#endif
} halide_dimension_t;

#ifdef __cplusplus
} // extern "C"
#endif

typedef enum {halide_buffer_flag_host_dirty = 1,
              halide_buffer_flag_device_dirty = 2} halide_buffer_flags;

/**
 * The raw representation of an image passed around by generated
 * Halide code. It includes some stuff to track whether the image is
 * not actually in main memory, but instead on a device (like a
 * GPU). For a more convenient C++ wrapper, use Halide::Buffer<T>. */
typedef struct halide_buffer_t {
    /** A device-handle for e.g. GPU memory used to back this buffer. */
    uint64_t device;

    /** The interface used to interpret the above handle. */
    const struct halide_device_interface_t *device_interface;

    /** A pointer to the start of the data in main memory. In terms of
     * the Halide coordinate system, this is the address of the min
     * coordinates (defined below). */
    uint8_t* host;

    /** flags with various meanings. */
    uint64_t flags;

    /** The type of each buffer element. */
    struct halide_type_t type;

    /** The dimensionality of the buffer. */
    int32_t dimensions;

    /** The shape of the buffer. Halide does not own this array - you
     * must manage the memory for it yourself. */
    halide_dimension_t *dim;

    /** Pads the buffer up to a multiple of 8 bytes */
    void *padding;

#ifdef __cplusplus
    /** Convenience methods for accessing the flags */
    // @{
    HALIDE_ALWAYS_INLINE bool get_flag(halide_buffer_flags flag) const {
        return (flags & flag) != 0;
    }

    HALIDE_ALWAYS_INLINE void set_flag(halide_buffer_flags flag, bool value) {
        if (value) {
            flags |= flag;
        } else {
            flags &= ~flag;
        }
    }

    HALIDE_ALWAYS_INLINE bool host_dirty() const {
        return get_flag(halide_buffer_flag_host_dirty);
    }

    HALIDE_ALWAYS_INLINE bool device_dirty() const {
        return get_flag(halide_buffer_flag_device_dirty);
    }

    HALIDE_ALWAYS_INLINE void set_host_dirty(bool v = true) {
        set_flag(halide_buffer_flag_host_dirty, v);
    }

    HALIDE_ALWAYS_INLINE void set_device_dirty(bool v = true) {
        set_flag(halide_buffer_flag_device_dirty, v);
    }
    // @}

    /** The total number of elements this buffer represents. Equal to
     * the product of the extents */
    HALIDE_ALWAYS_INLINE size_t number_of_elements() const {
        size_t s = 1;
        for (int i = 0; i < dimensions; i++) {
            s *= dim[i].extent;
        }
        return s;
    }

    /** A pointer to the element with the lowest address. If all
     * strides are positive, equal to the host pointer. */
    HALIDE_ALWAYS_INLINE uint8_t *begin() const {
        ptrdiff_t index = 0;
        for (int i = 0; i < dimensions; i++) {
            if (dim[i].stride < 0) {
                index += dim[i].stride * (dim[i].extent - 1);
            }
        }
        return host + index * type.bytes();
    }

    /** A pointer to one beyond the element with the highest address. */
    HALIDE_ALWAYS_INLINE uint8_t *end() const {
        ptrdiff_t index = 0;
        for (int i = 0; i < dimensions; i++) {
            if (dim[i].stride > 0) {
                index += dim[i].stride * (dim[i].extent - 1);
            }
        }
        index += 1;
        return host + index * type.bytes();
    }

    /** The total number of bytes spanned by the data in memory. */
    HALIDE_ALWAYS_INLINE size_t size_in_bytes() const {
        return (size_t)(end() - begin());
    }

    /** A pointer to the element at the given location. */
    HALIDE_ALWAYS_INLINE uint8_t *address_of(const int *pos) const {
        ptrdiff_t index = 0;
        for (int i = 0; i < dimensions; i++) {
            index += dim[i].stride * (pos[i] - dim[i].min);
        }
        return host + index * type.bytes();
    }

#endif
} halide_buffer_t;

#ifdef __cplusplus
extern "C" {
#endif

#ifndef HALIDE_ATTRIBUTE_DEPRECATED
#ifdef HALIDE_ALLOW_DEPRECATED
#define HALIDE_ATTRIBUTE_DEPRECATED(x)
#else
#ifdef _MSC_VER
#define HALIDE_ATTRIBUTE_DEPRECATED(x) __declspec(deprecated(x))
#else
#define HALIDE_ATTRIBUTE_DEPRECATED(x) __attribute__((deprecated(x)))
#endif
#endif
#endif

/** The old buffer_t, included for compatibility with old code. Don't
 * use it. */
#ifndef BUFFER_T_DEFINED
#define BUFFER_T_DEFINED
typedef struct buffer_t {
    uint64_t dev;
    uint8_t* host;
    int32_t extent[4];
    int32_t stride[4];
    int32_t min[4];
    int32_t elem_size;
    HALIDE_ATTRIBUTE_ALIGN(1) bool host_dirty;
    HALIDE_ATTRIBUTE_ALIGN(1) bool dev_dirty;
    HALIDE_ATTRIBUTE_ALIGN(1) uint8_t _padding[10 - sizeof(void *)];
} buffer_t;
#endif // BUFFER_T_DEFINED

/** Copies host pointer, mins, extents, strides, and device state from
 * an old-style buffer_t into a new-style halide_buffer_t. The
 * dimensions and type fields of the new buffer_t should already be
 * set. Returns an error code if the upgrade could not be
 * performed. */
extern int halide_upgrade_buffer_t(void *user_context, const char *name,
                                   const buffer_t *old_buf, halide_buffer_t *new_buf);

/** Copies the host pointer, mins, extents, strides, and device state
 * from a halide_buffer_t to a buffer_t. Also sets elem_size. Useful
 * for backporting the results of bounds inference. */
extern int halide_downgrade_buffer_t(void *user_context, const char *name,
                                     const halide_buffer_t *new_buf, buffer_t *old_buf);

/** Copies the dirty flags and device allocation state from a new
 * buffer_t back to a legacy buffer_t. */
extern int halide_downgrade_buffer_t_device_fields(void *user_context, const char *name,
                                                   const halide_buffer_t *new_buf, buffer_t *old_buf);

/** halide_scalar_value_t is a simple union able to represent all the well-known
 * scalar values in a filter argument. Note that it isn't tagged with a type;
 * you must ensure you know the proper type before accessing. Most user
 * code will never need to create instances of this struct; its primary use
 * is to hold def/min/max values in a halide_filter_argument_t. (Note that
 * this is conceptually just a union; it's wrapped in a struct to ensure
 * that it doesn't get anonymized by LLVM.)
 */
struct halide_scalar_value_t {
    union {
        bool b;
        int8_t i8;
        int16_t i16;
        int32_t i32;
        int64_t i64;
        uint8_t u8;
        uint16_t u16;
        uint32_t u32;
        uint64_t u64;
        float f32;
        double f64;
        void *handle;
    } u;
};

enum halide_argument_kind_t {
    halide_argument_kind_input_scalar = 0,
    halide_argument_kind_input_buffer = 1,
    halide_argument_kind_output_buffer = 2
};

/*
    These structs must be robust across different compilers and settings; when
    modifying them, strive for the following rules:

    1) All fields are explicitly sized. I.e. must use int32_t and not "int"
    2) All fields must land on an alignment boundary that is the same as their size
    3) Explicit padding is added to make that so
    4) The sizeof the struct is padded out to a multiple of the largest natural size thing in the struct
    5) don't forget that 32 and 64 bit pointers are different sizes
*/

/**
 * halide_filter_argument_t is essentially a plain-C-struct equivalent to
 * Halide::Argument; most user code will never need to create one.
 */
struct halide_filter_argument_t {
    const char *name;       // name of the argument; will never be null or empty.
    int32_t kind;           // actually halide_argument_kind_t
    int32_t dimensions;     // always zero for scalar arguments
    struct halide_type_t type;
    // These pointers should always be null for buffer arguments,
    // and *may* be null for scalar arguments. (A null value means
    // there is no def/min/max specified for this argument.)
    const struct halide_scalar_value_t *def;
    const struct halide_scalar_value_t *min;
    const struct halide_scalar_value_t *max;
};

struct halide_filter_metadata_t {
    /** version of this metadata; currently always 0. */
    int32_t version;

    /** The number of entries in the arguments field. This is always >= 1. */
    int32_t num_arguments;

    /** An array of the filters input and output arguments; this will never be
     * null. The order of arguments is not guaranteed (input and output arguments
     * may come in any order); however, it is guaranteed that all arguments
     * will have a unique name within a given filter. */
    const struct halide_filter_argument_t* arguments;

    /** The Target for which the filter was compiled. This is always
     * a canonical Target string (ie a product of Target::to_string). */
    const char* target;

    /** The function name of the filter. */
    const char* name;
};

/** The functions below here are relevant for pipelines compiled with
 * the -profile target flag, which runs a sampling profiler thread
 * alongside the pipeline. */

/** Per-Func state tracked by the sampling profiler. */
struct halide_profiler_func_stats {
    /** Total time taken evaluating this Func (in nanoseconds). */
    uint64_t time;

    /** The current memory allocation of this Func. */
    uint64_t memory_current;

    /** The peak memory allocation of this Func. */
    uint64_t memory_peak;

    /** The total memory allocation of this Func. */
    uint64_t memory_total;

    /** The peak stack allocation of this Func's threads. */
    uint64_t stack_peak;

    /** The average number of thread pool worker threads active while computing this Func. */
    uint64_t active_threads_numerator, active_threads_denominator;

    /** The name of this Func. A global constant string. */
    const char *name;

    /** The total number of memory allocation of this Func. */
    int num_allocs;
};

/** Per-pipeline state tracked by the sampling profiler. These exist
 * in a linked list. */
struct halide_profiler_pipeline_stats {
    /** Total time spent inside this pipeline (in nanoseconds) */
    uint64_t time;

    /** The current memory allocation of funcs in this pipeline. */
    uint64_t memory_current;

    /** The peak memory allocation of funcs in this pipeline. */
    uint64_t memory_peak;

    /** The total memory allocation of funcs in this pipeline. */
    uint64_t memory_total;

    /** The average number of thread pool worker threads doing useful
     * work while computing this pipeline. */
    uint64_t active_threads_numerator, active_threads_denominator;

    /** The name of this pipeline. A global constant string. */
    const char *name;

    /** An array containing states for each Func in this pipeline. */
    struct halide_profiler_func_stats *funcs;

    /** The next pipeline_stats pointer. It's a void * because types
     * in the Halide runtime may not currently be recursive. */
    void *next;

    /** The number of funcs in this pipeline. */
    int num_funcs;

    /** An internal base id used to identify the funcs in this pipeline. */
    int first_func_id;

    /** The number of times this pipeline has been run. */
    int runs;

    /** The total number of samples taken inside of this pipeline. */
    int samples;

    /** The total number of memory allocation of funcs in this pipeline. */
    int num_allocs;
};

/** The global state of the profiler. */
struct halide_profiler_state {
    /** Guards access to the fields below. If not locked, the sampling
     * profiler thread is free to modify things below (including
     * reordering the linked list of pipeline stats). */
    struct halide_mutex lock;

    /** The amount of time the profiler thread sleeps between samples
     * in milliseconds. Defaults to 1 */
    int sleep_time;

    /** An internal id used for bookkeeping. */
    int first_free_id;

    /** The id of the current running Func. Set by the pipeline, read
     * periodically by the profiler thread. */
    int current_func;

    /** The number of threads currently doing work. */
    int active_threads;

    /** A linked list of stats gathered for each pipeline. */
    struct halide_profiler_pipeline_stats *pipelines;

    /** Retrieve remote profiler state. Used so that the sampling
     * profiler can follow along with execution that occurs elsewhere,
     * e.g. on a DSP. If null, it reads from the int above instead. */
    void (*get_remote_profiler_state)(int *func, int *active_workers);

    /** Is the profiler thread running. */
    bool started;
};

/** Profiler func ids with special meanings. */
enum {
    /// current_func takes on this value when not inside Halide code
    halide_profiler_outside_of_halide = -1,
    /// Set current_func to this value to tell the profiling thread to
    /// halt. It will start up again next time you run a pipeline with
    /// profiling enabled.
    halide_profiler_please_stop = -2
};

/** Get a pointer to the global profiler state for programmatic
 * inspection. Lock it before using to pause the profiler. */
extern struct halide_profiler_state *halide_profiler_get_state();

/** Get a pointer to the pipeline state associated with pipeline_name.
 * This function grabs the global profiler state's lock on entry. */
extern struct halide_profiler_pipeline_stats *halide_profiler_get_pipeline_state(const char *pipeline_name);

/** Reset all profiler state.
 * WARNING: Do NOT call this method while any halide pipeline is
 * running; halide_profiler_memory_allocate/free and
 * halide_profiler_stack_peak_update update the profiler pipeline's
 * state without grabbing the global profiler state's lock. */
extern void halide_profiler_reset();

/** Print out timing statistics for everything run since the last
 * reset. Also happens at process exit. */
extern void halide_profiler_report(void *user_context);

/// \name "Float16" functions
/// These functions operate of bits (``uint16_t``) representing a half
/// precision floating point number (IEEE-754 2008 binary16).
//{@

/** Read bits representing a half precision floating point number and return
 *  the float that represents the same value */
extern float halide_float16_bits_to_float(uint16_t);

/** Read bits representing a half precision floating point number and return
 *  the double that represents the same value */
extern double halide_float16_bits_to_double(uint16_t);

// TODO: Conversion functions to half

//@}

#ifdef __cplusplus
} // End extern "C"
#endif

#ifdef __cplusplus

namespace {
template<typename T> struct check_is_pointer;
template<typename T> struct check_is_pointer<T *> {};
}

/** Construct the halide equivalent of a C type */
template<typename T>
HALIDE_ALWAYS_INLINE halide_type_t halide_type_of() {
    // Create a compile-time error if T is not a pointer (without
    // using any includes - this code goes into the runtime).
    check_is_pointer<T> check;
    (void)check;
    return halide_type_t(halide_type_handle, 64);
}

template<>
HALIDE_ALWAYS_INLINE halide_type_t halide_type_of<float>() {
    return halide_type_t(halide_type_float, 32);
}

template<>
HALIDE_ALWAYS_INLINE halide_type_t halide_type_of<double>() {
    return halide_type_t(halide_type_float, 64);
}

template<>
HALIDE_ALWAYS_INLINE halide_type_t halide_type_of<bool>() {
    return halide_type_t(halide_type_uint, 1);
}

template<>
HALIDE_ALWAYS_INLINE halide_type_t halide_type_of<uint8_t>() {
    return halide_type_t(halide_type_uint, 8);
}

template<>
HALIDE_ALWAYS_INLINE halide_type_t halide_type_of<uint16_t>() {
    return halide_type_t(halide_type_uint, 16);
}

template<>
HALIDE_ALWAYS_INLINE halide_type_t halide_type_of<uint32_t>() {
    return halide_type_t(halide_type_uint, 32);
}

template<>
HALIDE_ALWAYS_INLINE halide_type_t halide_type_of<uint64_t>() {
    return halide_type_t(halide_type_uint, 64);
}

template<>
HALIDE_ALWAYS_INLINE halide_type_t halide_type_of<int8_t>() {
    return halide_type_t(halide_type_int, 8);
}

template<>
HALIDE_ALWAYS_INLINE halide_type_t halide_type_of<int16_t>() {
    return halide_type_t(halide_type_int, 16);
}

template<>
HALIDE_ALWAYS_INLINE halide_type_t halide_type_of<int32_t>() {
    return halide_type_t(halide_type_int, 32);
}

template<>
HALIDE_ALWAYS_INLINE halide_type_t halide_type_of<int64_t>() {
    return halide_type_t(halide_type_int, 64);
}

#endif

#endif // HALIDE_HALIDERUNTIME_H<|MERGE_RESOLUTION|>--- conflicted
+++ resolved
@@ -876,25 +876,23 @@
      * which is scheduled to use it on the CPU. */
     halide_error_code_host_is_null = -34,
 
-<<<<<<< HEAD
+    /** A folded buffer was passed to an extern stage, but the region
+     * touched wraps around the fold boundary. */
+    halide_error_code_bad_extern_fold = -35,
+
     /** The Halide runtime encountered an error while trying to copy
      * from one buffer to another. Turn on -debug in your target
      * string to see more details. */
-    halide_error_code_device_buffer_copy_failed = -35,
+    halide_error_code_device_buffer_copy_failed = -36,
 
     /** Attempted to make cropped alias of a buffer with a device
      * field, but the device_interface does not support cropping. */
-    halide_error_code_device_crop_unsupported = -36,
+    halide_error_code_device_crop_unsupported = -37,
 
     /** Cropping a buffer failed for some other reason. Turn on -debug
      * in your target string. */
-    halide_error_code_device_crop_failed = -37,
-
-=======
-    /** A folded buffer was passed to an extern stage, but the region
-     * touched wraps around the fold boundary. */
-    halide_error_code_bad_extern_fold = -35,
->>>>>>> b76e4aab
+    halide_error_code_device_crop_failed = -38,
+
 };
 
 /** Halide calls the functions below on various error conditions. The
