#include <iostream>
#include <string>
#include <memory>

#include "Target.h"
#include "Debug.h"
#include "Error.h"
#include "LLVM_Headers.h"
#include "Util.h"

namespace Halide {

using std::string;
using std::vector;

using Internal::vec;

namespace {
#ifndef __arm__

#ifdef _MSC_VER
static void cpuid(int info[4], int infoType, int extra) {
    __cpuidex(info, infoType, extra);
}

#else
// CPU feature detection code taken from ispc
// (https://github.com/ispc/ispc/blob/master/builtins/dispatch.ll)

#ifdef _LP64
static void cpuid(int info[4], int infoType, int extra) {
    __asm__ __volatile__ (
        "cpuid                 \n\t"
        : "=a" (info[0]), "=b" (info[1]), "=c" (info[2]), "=d" (info[3])
        : "0" (infoType), "2" (extra));
}
#else
static void cpuid(int info[4], int infoType, int extra) {
    // We save %ebx in case it's the PIC register
    __asm__ __volatile__ (
        "mov{l}\t{%%}ebx, %1  \n\t"
        "cpuid                 \n\t"
        "xchg{l}\t{%%}ebx, %1  \n\t"
        : "=a" (info[0]), "=r" (info[1]), "=c" (info[2]), "=d" (info[3])
        : "0" (infoType), "2" (extra));
}
#endif
#endif
#endif
}

Target get_host_target() {
    Target::OS os = Target::OSUnknown;
    #ifdef __linux__
    os = Target::Linux;
    #endif
    #ifdef _MSC_VER
    os = Target::Windows;
    #endif
    #ifdef __APPLE__
    os = Target::OSX;
    #endif

    bool use_64_bits = (sizeof(size_t) == 8);
    int bits = use_64_bits ? 64 : 32;

    #if __mips__ || __mips || __MIPS__
    Target::Arch arch = Target::MIPS;
    return Target(os, arch, bits);
    #else
    #ifdef __arm__
    Target::Arch arch = Target::ARM;
    return Target(os, arch, bits);
    #else

    Target::Arch arch = Target::X86;

    int info[4];
    cpuid(info, 1, 0);
    bool have_sse41 = info[2] & (1 << 19);
    bool have_sse2 = info[3] & (1 << 26);
    bool have_avx = info[2] & (1 << 28);
    bool have_f16c = info[2] & (1 << 29);
    bool have_rdrand = info[2] & (1 << 30);
    bool have_fma = info[2] & (1 << 12);

    user_assert(have_sse2)
        << "The x86 backend assumes at least sse2 support. This machine does not appear to have sse2.\n"
        << "cpuid returned: "
        << std::hex << info[0]
        << ", " << info[1]
        << ", " << info[2]
        << ", " << info[3]
        << std::dec << "\n";

    std::vector<Target::Feature> initial_features;
    if (have_sse41) initial_features.push_back(Target::SSE41);
    if (have_avx)   initial_features.push_back(Target::AVX);
    if (have_f16c)  initial_features.push_back(Target::F16C);
    if (have_fma)   initial_features.push_back(Target::FMA);

    if (use_64_bits && have_avx && have_f16c && have_rdrand) {
        // So far, so good.  AVX2?
        // Call cpuid with eax=7, ecx=0
        int info2[4];
        cpuid(info2, 7, 0);
        bool have_avx2 = info[1] & (1 << 5);
        if (have_avx2) {
            initial_features.push_back(Target::AVX2);
        }
    }

    return Target(os, arch, bits, initial_features);
#endif
#endif
}

namespace {
string get_env(const char *name) {
#ifdef _WIN32
    char buf[128];
    size_t read = 0;
    getenv_s(&read, buf, name);
    if (read) {
        return string(buf);
    } else {
        return "";
    }
#else
    char *buf = getenv(name);
    if (buf) {
        return string(buf);
    } else {
        return "";
    }
#endif
}
}

Target get_target_from_environment() {
    string target = get_env("HL_TARGET");
    if (target.empty()) {
        return get_host_target();
    } else {
        return parse_target_string(target);
    }
}

Target get_jit_target_from_environment() {
    Target host = get_host_target();
    host.set_feature(Target::JIT);
    string target = get_env("HL_JIT_TARGET");
    if (target.empty()) {
        return host;
    } else {
        Target t = parse_target_string(target);
        t.set_feature(Target::JIT);
        user_assert(t.os == host.os && t.arch == host.arch && t.bits == host.bits)
            << "HL_JIT_TARGET must match the host OS, architecture, and bit width.\n"
            << "HL_JIT_TARGET was " << target << ". "
            << "Host is " << host.to_string() << ".\n";
        return t;
    }
}

Target parse_target_string(const std::string &target) {
    Target host = get_host_target();

    if (target.empty()) {
        // If nothing is specified, use the host target.
        return host;
    }

    // Default to the host OS and architecture.
    Target t;
    t.os = host.os;
    t.arch = host.arch;
    t.bits = host.bits;

    if (!t.merge_string(target)) {
        user_error << "Did not understand HL_TARGET=" << target << "\n"
                   << "Expected format is arch-os-feature1-feature2-... "
                   << "Where arch is x86-32, x86-64, arm-32, arm-64, pnacl, mips"
                   << "and os is linux, windows, osx, nacl, ios, or android. "
                   << "If arch or os are omitted, they default to the host. "
                   << "Features include sse41, avx, avx2, armv7s, cuda, "
                   << "opencl, no_asserts, no_bounds_query, and debug.\n"
                   << "HL_TARGET can also begin with \"host\", which sets the "
                   << "host's architecture, os, and feature set, with the "
                   << "exception of the GPU runtimes, which default to off.\n"
                   << "On this platform, the host target is: " << host.to_string() << "\n";
    }

    return t;
}

bool Target::merge_string(const std::string &target) {
    string rest = target;
    vector<string> tokens;
    size_t first_dash;
    while ((first_dash = rest.find('-')) != string::npos) {
        //Internal::debug(0) << first_dash << ", " << rest << "\n";
        tokens.push_back(rest.substr(0, first_dash));
        rest = rest.substr(first_dash + 1);
    }
    tokens.push_back(rest);

    bool os_specified = false, arch_specified = false, bits_specified = false;

    for (size_t i = 0; i < tokens.size(); i++) {
        bool is_arch = false, is_os = false, is_bits = false;
        const string &tok = tokens[i];
        if (tok == "x86") {
            arch = Target::X86;
            is_arch = true;
        } else if (tok == "arm") {
            arch = Target::ARM;
            is_arch = true;
        } else if (tok == "pnacl") {
            arch = Target::PNaCl;
            is_arch = true;
        } else if (tok == "mips") {
            arch = Target::MIPS;
            is_arch = true;
        } else if (tok == "32") {
            bits = 32;
            is_bits = true;
        } else if (tok == "64") {
            bits = 64;
            is_bits = true;
        } else if (tok == "linux") {
            os = Target::Linux;
            is_os = true;
        } else if (tok == "windows") {
            os = Target::Windows;
            is_os = true;
        } else if (tok == "nacl") {
            os = Target::NaCl;
            is_os = true;
        } else if (tok == "osx") {
            os = Target::OSX;
            is_os = true;
        } else if (tok == "android") {
            os = Target::Android;
            is_os = true;
        } else if (tok == "ios") {
            os = Target::IOS;
            is_os = true;
        } else if (tok == "host") {
            if (i > 0) {
                // "host" is now only allowed as the first token.
                return false;
            }
            *this = get_host_target();
            is_os = true;
            is_arch = true;
            is_bits = true;
        } else if (tok == "jit") {
            set_feature(Target::JIT);
        } else if (tok == "sse41") {
            set_feature(Target::SSE41);
        } else if (tok == "avx") {
            set_features(vec(Target::SSE41, Target::AVX));
        } else if (tok == "avx2") {
            set_features(vec(Target::SSE41, Target::AVX, Target::AVX2));
        } else if (tok == "armv7s") {
            set_feature(Target::ARMv7s);
        } else if (tok == "cuda" || tok == "ptx") {
            set_feature(Target::CUDA);
        } else if (tok == "cuda_capability_30") {
            set_features(vec(Target::CUDA, Target::CUDACapability30));
        } else if (tok == "cuda_capability_32") {
            set_features(vec(Target::CUDA, Target::CUDACapability32));
        } else if (tok == "cuda_capability_35") {
            set_features(vec(Target::CUDA, Target::CUDACapability35));
        } else if (tok == "cuda_capability_50") {
            set_features(vec(Target::CUDA, Target::CUDACapability50));
        } else if (tok == "opencl") {
            set_feature(Target::OpenCL);
        } else if (tok == "debug" || tok == "gpu_debug") {
            set_feature(Target::Debug);
        } else if (tok == "opengl") {
            set_feature(Target::OpenGL);
        } else if (tok == "user_context") {
            set_feature(Target::UserContext);
        } else if (tok == "no_asserts") {
            set_feature(Target::NoAsserts);
        } else if (tok == "no_bounds_query") {
            set_feature(Target::NoBoundsQuery);
        } else if (tok == "cl_doubles") {
            set_feature(Target::CLDoubles);
        } else if (tok == "fma") {
            set_features(vec(Target::FMA, Target::SSE41, Target::AVX));
        } else if (tok == "fma4") {
            set_features(vec(Target::FMA4, Target::SSE41, Target::AVX));
        } else if (tok == "f16c") {
            set_features(vec(Target::F16C, Target::SSE41, Target::AVX));
        } else {
            return false;
        }

        if (is_os) {
            if (os_specified) {
                return false;
            }
            os_specified = true;
        }

        if (is_arch) {
            if (arch_specified) {
                return false;
            }
            arch_specified = true;
        }

        if (is_bits) {
            if (bits_specified) {
                return false;
            }
            bits_specified = true;
        }
    }

    if (arch_specified && !bits_specified) {
        return false;
    }

    // If arch is PNaCl, require explicit setting of os and bits as well.
    if (arch_specified && arch == Target::PNaCl) {
        if (!os_specified || os != Target::NaCl) {
            return false;
        }
        if (!bits_specified || bits != 32) {
            return false;
        }
    }

    return true;
}

std::string Target::to_string() const {
  const char* const arch_names[] = {
      "arch_unknown", "x86", "arm", "pnacl", "mips"
  };
  const char* const os_names[] = {
      "os_unknown", "linux", "windows", "osx", "android", "ios", "nacl"
  };
  // The contents of this array must match Target::Features.
  const char* const feature_names[] = {
      "jit", "debug", "no_asserts", "no_bounds_query",
      "sse41", "avx", "avx2", "fma", "fma4", "f16c",
      "armv7s",
      "cuda", "cuda_capability_30", "cuda_capability_32", "cuda_capability_35", "cuda_capability_50",
      "opencl", "cl_doubles",
      "opengl",
      "user_context"
  };
  internal_assert(sizeof(feature_names) / sizeof(feature_names[0]) == FeatureEnd);
  string result = string(arch_names[arch])
      + "-" + Internal::int_to_string(bits)
      + "-" + string(os_names[os]);
  for (size_t i = 0; i < FeatureEnd; ++i) {
      if (has_feature(static_cast<Feature>(i))) {
          result += "-" + string(feature_names[i]);
      }
  }
  return result;
}

namespace {
llvm::Module *parse_bitcode_file(llvm::StringRef buf, llvm::LLVMContext *context, const char *id) {

    #if LLVM_VERSION >= 36
    llvm::MemoryBufferRef bitcode_buffer = llvm::MemoryBufferRef(buf, id);
    #else
    llvm::MemoryBuffer *bitcode_buffer = llvm::MemoryBuffer::getMemBuffer(buf);
    #endif

    #if LLVM_VERSION >= 35
    llvm::Module *mod = llvm::parseBitcodeFile(bitcode_buffer, *context).get();
    #else
    llvm::Module *mod = llvm::ParseBitcodeFile(bitcode_buffer, *context);
    #endif

    #if LLVM_VERSION < 36
    delete bitcode_buffer;
    #endif

    mod->setModuleIdentifier(id);

    return mod;
}
}

#define DECLARE_INITMOD(mod)                                            \
    extern "C" unsigned char halide_internal_initmod_##mod[];           \
    extern "C" int halide_internal_initmod_##mod##_length;              \
    llvm::Module *get_initmod_##mod(llvm::LLVMContext *context) {      \
        llvm::StringRef sb = llvm::StringRef((const char *)halide_internal_initmod_##mod, \
                                             halide_internal_initmod_##mod##_length); \
        llvm::Module *module = parse_bitcode_file(sb, context, #mod);   \
        return module;                                                  \
    }

#define DECLARE_NO_INITMOD(mod)                                         \
    llvm::Module *get_initmod_##mod(llvm::LLVMContext *, bool) {             \
        user_error << "Halide was compiled without support for this target\n"; \
        return NULL;                                                    \
    }                                                                   \
    llvm::Module *get_initmod_##mod##_ll(llvm::LLVMContext *) {         \
        user_error << "Halide was compiled without support for this target\n"; \
        return NULL;                                                    \
    }

#define DECLARE_CPP_INITMOD(mod) \
    DECLARE_INITMOD(mod ## _32_debug) \
    DECLARE_INITMOD(mod ## _64_debug) \
    DECLARE_INITMOD(mod ## _32) \
    DECLARE_INITMOD(mod ## _64) \
    llvm::Module *get_initmod_##mod(llvm::LLVMContext *context, bool bits_64, bool debug) { \
        if (bits_64) {                                                                      \
            if (debug) return get_initmod_##mod##_64_debug(context);                        \
            else return get_initmod_##mod##_64(context);                                    \
        } else {                                                                            \
            if (debug) return get_initmod_##mod##_32_debug(context);                        \
            else return get_initmod_##mod##_32(context);                                    \
        }                                                                                   \
    }

#define DECLARE_LL_INITMOD(mod) \
    DECLARE_INITMOD(mod ## _ll)

DECLARE_CPP_INITMOD(android_clock)
DECLARE_CPP_INITMOD(android_host_cpu_count)
DECLARE_CPP_INITMOD(android_io)
DECLARE_CPP_INITMOD(android_opengl_context)
DECLARE_CPP_INITMOD(ios_io)
DECLARE_CPP_INITMOD(cuda)
DECLARE_CPP_INITMOD(windows_cuda)
DECLARE_CPP_INITMOD(fake_thread_pool)
DECLARE_CPP_INITMOD(gcd_thread_pool)
DECLARE_CPP_INITMOD(linux_clock)
DECLARE_CPP_INITMOD(linux_host_cpu_count)
DECLARE_CPP_INITMOD(linux_opengl_context)
DECLARE_CPP_INITMOD(osx_opengl_context)
DECLARE_CPP_INITMOD(opencl)
DECLARE_CPP_INITMOD(windows_opencl)
DECLARE_CPP_INITMOD(opengl)
DECLARE_CPP_INITMOD(osx_host_cpu_count)
DECLARE_CPP_INITMOD(posix_allocator)
DECLARE_CPP_INITMOD(posix_clock)
DECLARE_CPP_INITMOD(windows_clock)
DECLARE_CPP_INITMOD(osx_clock)
DECLARE_CPP_INITMOD(posix_error_handler)
DECLARE_CPP_INITMOD(posix_io)
DECLARE_CPP_INITMOD(ssp)
DECLARE_CPP_INITMOD(windows_io)
DECLARE_CPP_INITMOD(posix_math)
DECLARE_CPP_INITMOD(posix_thread_pool)
DECLARE_CPP_INITMOD(windows_thread_pool)
DECLARE_CPP_INITMOD(tracing)
DECLARE_CPP_INITMOD(write_debug_image)
DECLARE_CPP_INITMOD(posix_print)
DECLARE_CPP_INITMOD(gpu_device_selection)
DECLARE_CPP_INITMOD(cache)
DECLARE_CPP_INITMOD(nacl_host_cpu_count)
DECLARE_CPP_INITMOD(to_string)
<<<<<<< HEAD
DECLARE_CPP_INITMOD(device_interface)
=======
DECLARE_CPP_INITMOD(module_jit_ref_count)
DECLARE_CPP_INITMOD(module_aot_ref_count)
>>>>>>> 3fbc139b

#ifdef WITH_ARM
DECLARE_LL_INITMOD(arm)
#else
DECLARE_NO_INITMOD(arm)
#endif
#ifdef WITH_AARCH64
DECLARE_LL_INITMOD(aarch64)
#else
DECLARE_NO_INITMOD(aarch64)
#endif
DECLARE_LL_INITMOD(posix_math)
DECLARE_LL_INITMOD(pnacl_math)
DECLARE_LL_INITMOD(win32_math)
DECLARE_LL_INITMOD(ptx_dev)
#ifdef WITH_PTX
DECLARE_LL_INITMOD(ptx_compute_20)
DECLARE_LL_INITMOD(ptx_compute_30)
DECLARE_LL_INITMOD(ptx_compute_35)
#endif
#ifdef WITH_X86
DECLARE_LL_INITMOD(x86_avx)
DECLARE_LL_INITMOD(x86)
DECLARE_LL_INITMOD(x86_sse41)
#else
DECLARE_NO_INITMOD(x86_avx)
DECLARE_NO_INITMOD(x86)
DECLARE_NO_INITMOD(x86_sse41)
#endif
#ifdef WITH_MIPS
DECLARE_LL_INITMOD(mips)
#else
DECLARE_NO_INITMOD(mips)
#endif

namespace {

// Link all modules together and with the result in modules[0],
// all other input modules are destroyed.
void link_modules(std::vector<llvm::Module *> &modules) {
    #if LLVM_VERSION >= 35
    // LLVM is moving to requiring data layouts to exist. Use the
    // datalayout of the first module that has one for all modules.
    const llvm::DataLayout *data_layout = NULL;
    for (size_t i = 0; data_layout == NULL && i < modules.size(); i++) {
        data_layout = modules[i]->getDataLayout();
    }

    // If LLVM is 3.5 or greater, we have C++11.
    std::unique_ptr<llvm::DataLayout> default_layout;
    if (data_layout == NULL) {
        // An empty data layout is acceptable as a last ditch default.
        default_layout.reset(new llvm::DataLayout(""));
        data_layout = default_layout.get();
    }
    #endif

    // Link them all together
    for (size_t i = 1; i < modules.size(); i++) {
        #if LLVM_VERSION >= 35
        modules[i]->setDataLayout(data_layout);
        #endif
        // This is a workaround to silence some linkage warnings during
        // tests: normally all modules will have the same triple,
        // but on 64-bit targets some may have "x86_64-unknown-unknown-unknown"
        // as a workaround for -m64 requiring an explicit 64-bit target.
        modules[i]->setTargetTriple(modules[0]->getTargetTriple());
        string err_msg;
        #if LLVM_VERSION >= 36
        bool failed = llvm::Linker::LinkModules(modules[0], modules[i]);
        #else
        bool failed = llvm::Linker::LinkModules(modules[0], modules[i],
                                                llvm::Linker::DestroySource, &err_msg);
        #endif
        if (failed) {
            internal_error << "Failure linking initial modules: " << err_msg << "\n";
        }
    }

    // Now remark most weak symbols as linkonce. They are only weak to
    // prevent llvm from stripping them during initial module
    // assembly. This means they can be stripped later.

    // The symbols that we actually might want to override as a user
<<<<<<< HEAD
    // must remain weak.
    string retain[] = {"halide_copy_to_host",
                       "halide_copy_to_device",
                       "halide_device_malloc",
                       "halide_device_free",
                       "halide_set_error_handler",
                       "halide_set_custom_allocator",
                       "halide_set_custom_trace",
                       "halide_set_custom_do_par_for",
                       "halide_set_custom_do_task",
                       "halide_shutdown_thread_pool",
                       "halide_shutdown_trace",
                       "halide_set_trace_file",
                       "halide_cuda_set_context",
                       "halide_opencl_set_context",
                       "halide_device_sync",
                       "halide_release",
                       "halide_current_time_ns",
                       "halide_host_cpu_count",
                       "halide_set_num_threads",
                       "halide_opengl_get_proc_address",
                       "halide_opengl_create_context",
                       "halide_opengl_output_client_bound",
                       "halide_opengl_context_lost",
                       "halide_set_custom_print",
                       "halide_print",
                       "halide_set_gpu_device",
                       "halide_opencl_set_platform_name",
                       "halide_opencl_set__device_type",
                       "halide_memoization_cache_set_size",
                       "halide_memoization_cache_lookup",
                       "halide_memoization_cache_store",
                       "halide_memoization_cache_cleanup",
                       "halide_cuda_wrap_device_ptr",
                       "halide_cuda_detach_device_ptr",
                       "halide_cuda_get_device_ptr",
                       "halide_opencl_wrap_cl_mem",
                       "halide_opencl_detach_cl_mem",
                       "halide_opencl_get_cl_mem",
                       "halide_opengl_wrap_cl_texture",
                       "halide_opengl_detach_texture",
                       "halide_opengl_get_texture",
                       "halide_cuda_device_interface",
                       "halide_opencl_device_interface",
                       "halide_opengl_device_interface",
                       "halide_cuda_run",
                       "halide_opencl_run",
                       "halide_opengl_run",
                       "__stack_chk_guard",
=======
    // must remain weak. This is handled automatically by assuming any
    // symbol starting with "halide_" that is weak will be retained. There
    // are a few compiler generated symbols for which this convention is not
    // followed and these are in this array.
    string retain[] = {"__stack_chk_guard",
>>>>>>> 3fbc139b
                       "__stack_chk_fail",
                       ""};

    llvm::Module *module = modules[0];

    // Enumerate the global variables.
    for (llvm::Module::global_iterator iter = module->global_begin(); iter != module->global_end(); iter++) {
        if (llvm::GlobalValue *gv = llvm::dyn_cast<llvm::GlobalValue>(iter)) {
            if (Internal::starts_with(gv->getName(), "halide_")) {
                internal_assert(gv->hasExternalLinkage() || gv->mayBeOverridden() || gv->isDeclaration());
                llvm::GlobalValue::LinkageTypes t = gv->getLinkage();
                if (t == llvm::GlobalValue::WeakAnyLinkage) {
                    gv->setLinkage(llvm::GlobalValue::LinkOnceAnyLinkage);
                } else if (t == llvm::GlobalValue::WeakODRLinkage) {
                    gv->setLinkage(llvm::GlobalValue::LinkOnceODRLinkage);
                }
            }
        }
    }

    // Enumerate the functions.
    for (llvm::Module::iterator iter = module->begin(); iter != module->end(); iter++) {
        llvm::Function *f = (llvm::Function *)(iter);

        bool can_strip = true;
        for (size_t i = 0; !retain[i].empty(); i++) {
            if (f->getName() == retain[i]) {
                can_strip = false;
            }
        }

        bool is_halide_extern_c_sym = Internal::starts_with(f->getName(), "halide_");
        internal_assert(!is_halide_extern_c_sym || f->mayBeOverridden() || f->isDeclaration());
        can_strip = can_strip && !(is_halide_extern_c_sym && f->mayBeOverridden());

        if (can_strip) {
            llvm::GlobalValue::LinkageTypes t = f->getLinkage();
            if (t == llvm::GlobalValue::WeakAnyLinkage) {
                f->setLinkage(llvm::GlobalValue::LinkOnceAnyLinkage);
            } else if (t == llvm::GlobalValue::WeakODRLinkage) {
                f->setLinkage(llvm::GlobalValue::LinkOnceODRLinkage);
            }
        }
    }

    // Now remove the force-usage global that prevented clang from
    // dropping functions from the initial module.
    llvm::GlobalValue *llvm_used = module->getNamedGlobal("llvm.used");
    if (llvm_used) {
        llvm_used->eraseFromParent();
    }
}

}

namespace Internal {

/** When JIT-compiling on 32-bit windows, we need to rewrite calls
 *  to name-mangled win32 api calls to non-name-mangled versions.
 */
void undo_win32_name_mangling(llvm::Module *m) {
    llvm::IRBuilder<> builder(m->getContext());
    // For every function prototype...
    for (llvm::Module::iterator iter = m->begin(); iter != m->end(); ++iter) {
        llvm::Function *f = (llvm::Function *)(iter);
        string n = f->getName();
        // if it's a __stdcall call that starts with \01_, then we're making a win32 api call
        if (f->getCallingConv() == llvm::CallingConv::X86_StdCall &&
            f->empty() &&
            n.size() > 2 && n[0] == 1 && n[1] == '_') {

            // Unmangle the name.
            string unmangled_name = n.substr(2);
            size_t at = unmangled_name.rfind('@');
            unmangled_name = unmangled_name.substr(0, at);

            // Extern declare the unmangled version.
            llvm::Function *unmangled = llvm::Function::Create(f->getFunctionType(), f->getLinkage(), unmangled_name, m);
            unmangled->setCallingConv(f->getCallingConv());

            // Add a body to the mangled version that calls the unmangled version.
            llvm::BasicBlock *block = llvm::BasicBlock::Create(m->getContext(), "entry", f);
            builder.SetInsertPoint(block);

            vector<llvm::Value *> args;
            for (llvm::Function::arg_iterator iter = f->arg_begin();
                 iter != f->arg_end(); ++iter) {
                args.push_back(iter);
            }

            llvm::CallInst *c = builder.CreateCall(unmangled, args);
            c->setCallingConv(f->getCallingConv());

            if (f->getReturnType()->isVoidTy()) {
                builder.CreateRetVoid();
            } else {
                builder.CreateRet(c);
            }
        }
    }
}

void add_underscore_to_posix_call(llvm::CallInst *call, llvm::Function *fn, llvm::Module *m) {
    string new_name = "_" + fn->getName().str();
    llvm::Function *alt = m->getFunction(new_name);
    if (!alt) {
        alt = llvm::Function::Create(fn->getFunctionType(),
                                     llvm::GlobalValue::ExternalLinkage,
                                     new_name, m);
    }
    internal_assert(alt->getName() == new_name);
    call->setCalledFunction(alt);
}

/** Windows uses _close, _open, _write, etc instead of the posix
 * names. Defining stubs that redirect causes mis-compilations inside
 * of mcjit, so we just rewrite uses of these functions to include an
 * underscore. */
void add_underscores_to_posix_calls_on_windows(llvm::Module *m) {
    string posix_fns[] = {"vsnprintf", "open", "close", "write"};

    string *posix_fns_begin = posix_fns;
    string *posix_fns_end = posix_fns + sizeof(posix_fns) / sizeof(posix_fns[0]);

    for (llvm::Module::iterator iter = m->begin(); iter != m->end(); ++iter) {
        for (llvm::Function::iterator f_iter = iter->begin(); f_iter != iter->end(); ++f_iter) {
            for (llvm::BasicBlock::iterator b_iter = f_iter->begin(); b_iter != f_iter->end(); ++b_iter) {
                llvm::Value *inst = (llvm::Value *)b_iter;
                if (llvm::CallInst *call = llvm::dyn_cast<llvm::CallInst>(inst)) {
                    if (llvm::Function *fn = call->getCalledFunction()) {
                        if (std::find(posix_fns_begin, posix_fns_end, fn->getName()) != posix_fns_end) {
                            add_underscore_to_posix_call(call, fn, m);
                        }
                    }
                }
            }
        }
    }
}

/** Create an llvm module containing the support code for a given target. */
  llvm::Module *get_initial_module_for_target(Target t, llvm::LLVMContext *c, bool for_shared_jit_runtime, bool just_gpu) {
    enum InitialModuleType {
        ModuleAOT,
        ModuleJITShared,
        ModuleJITInlined,
        ModuleGPU
    } module_type;

    if (t.has_feature(Target::JIT)) {
        if (just_gpu) {
            module_type = ModuleGPU;
        } else if (for_shared_jit_runtime) {
            module_type = ModuleJITShared;
        } else {
            module_type = ModuleJITInlined;
        }
    } else {
        module_type = ModuleAOT;
    }

    //    Halide::Internal::debug(0) << "Getting initial module type " << (int)module_type << "\n";

    internal_assert(t.bits == 32 || t.bits == 64);
    // NaCl always uses the 32-bit runtime modules, because pointers
    // and size_t are 32-bit in 64-bit NaCl, and that's the only way
    // in which the 32- and 64-bit runtimes differ.
    bool bits_64 = (t.bits == 64) && (t.os != Target::NaCl);
    bool debug = t.has_feature(Target::Debug);

#ifndef USE_MCJIT
    // -g (debug info) doesn't work with the old JIT, give an
    // intelligible reason why here.
    if (debug && t.has_feature(Target::JIT)) {
        Internal::debug(0) << "The debug runtime is not supported when using JIT on this platform.\n";
        debug = false;
    }
#endif

    vector<llvm::Module *> modules;

<<<<<<< HEAD
    // OS-dependent modules
    if (t.os == Target::Linux) {
        modules.push_back(get_initmod_linux_clock(c, bits_64, debug));
        modules.push_back(get_initmod_posix_io(c, bits_64, debug));
        modules.push_back(get_initmod_linux_host_cpu_count(c, bits_64, debug));
        modules.push_back(get_initmod_posix_thread_pool(c, bits_64, debug));
    } else if (t.os == Target::OSX) {
        modules.push_back(get_initmod_osx_clock(c, bits_64, debug));
        modules.push_back(get_initmod_posix_io(c, bits_64, debug));
        modules.push_back(get_initmod_gcd_thread_pool(c, bits_64, debug));
    } else if (t.os == Target::Android) {
        modules.push_back(get_initmod_android_clock(c, bits_64, debug));
        modules.push_back(get_initmod_android_io(c, bits_64, debug));
        modules.push_back(get_initmod_android_host_cpu_count(c, bits_64, debug));
        modules.push_back(get_initmod_posix_thread_pool(c, bits_64, debug));
    } else if (t.os == Target::Windows) {
        modules.push_back(get_initmod_windows_clock(c, bits_64, debug));
        modules.push_back(get_initmod_windows_io(c, bits_64, debug));
        modules.push_back(get_initmod_windows_thread_pool(c, bits_64, debug));
    } else if (t.os == Target::IOS) {
        modules.push_back(get_initmod_posix_clock(c, bits_64, debug));
        modules.push_back(get_initmod_ios_io(c, bits_64, debug));
        modules.push_back(get_initmod_gcd_thread_pool(c, bits_64, debug));
    } else if (t.os == Target::NaCl) {
        modules.push_back(get_initmod_posix_clock(c, bits_64, debug));
        modules.push_back(get_initmod_posix_io(c, bits_64, debug));
        modules.push_back(get_initmod_nacl_host_cpu_count(c, bits_64, debug));
        modules.push_back(get_initmod_posix_thread_pool(c, bits_64, debug));
        modules.push_back(get_initmod_ssp(c, bits_64, debug));
    }

    // Math intrinsics vary slightly across platforms
    if (t.os == Target::Windows && t.bits == 32) {
        modules.push_back(get_initmod_win32_math_ll(c));
    } else if (t.arch == Target::PNaCl) {
        modules.push_back(get_initmod_pnacl_math_ll(c));
    } else {
        modules.push_back(get_initmod_posix_math_ll(c));
    }

    // These modules are always used
    modules.push_back(get_initmod_gpu_device_selection(c, bits_64, debug));
    modules.push_back(get_initmod_posix_math(c, bits_64, debug));
    modules.push_back(get_initmod_tracing(c, bits_64, debug));
    modules.push_back(get_initmod_write_debug_image(c, bits_64, debug));
    modules.push_back(get_initmod_posix_allocator(c, bits_64, debug));
    modules.push_back(get_initmod_posix_error_handler(c, bits_64, debug));
    modules.push_back(get_initmod_posix_print(c, bits_64, debug));
    modules.push_back(get_initmod_cache(c, bits_64, debug));
    modules.push_back(get_initmod_to_string(c, bits_64, debug));
    modules.push_back(get_initmod_device_interface(c, bits_64, debug));

    // These modules are optional
    if (t.arch == Target::X86) {
        modules.push_back(get_initmod_x86_ll(c));
    }
    if (t.arch == Target::ARM) {
        if (t.bits == 64) {
          modules.push_back(get_initmod_aarch64_ll(c));
        } else {
          modules.push_back(get_initmod_arm_ll(c));
=======
    if (module_type != ModuleGPU) {
        if (module_type != ModuleJITInlined) {
            // OS-dependent modules
            if (t.os == Target::Linux) {
                modules.push_back(get_initmod_linux_clock(c, bits_64, debug));
                modules.push_back(get_initmod_posix_io(c, bits_64, debug));
                modules.push_back(get_initmod_linux_host_cpu_count(c, bits_64, debug));
                modules.push_back(get_initmod_posix_thread_pool(c, bits_64, debug));
            } else if (t.os == Target::OSX) {
                modules.push_back(get_initmod_osx_clock(c, bits_64, debug));
                modules.push_back(get_initmod_posix_io(c, bits_64, debug));
                modules.push_back(get_initmod_gcd_thread_pool(c, bits_64, debug));
            } else if (t.os == Target::Android) {
                modules.push_back(get_initmod_android_clock(c, bits_64, debug));
                modules.push_back(get_initmod_android_io(c, bits_64, debug));
                modules.push_back(get_initmod_android_host_cpu_count(c, bits_64, debug));
                modules.push_back(get_initmod_posix_thread_pool(c, bits_64, debug));
            } else if (t.os == Target::Windows) {
                modules.push_back(get_initmod_windows_clock(c, bits_64, debug));
                modules.push_back(get_initmod_windows_io(c, bits_64, debug));
                modules.push_back(get_initmod_windows_thread_pool(c, bits_64, debug));
            } else if (t.os == Target::IOS) {
                modules.push_back(get_initmod_posix_clock(c, bits_64, debug));
                modules.push_back(get_initmod_ios_io(c, bits_64, debug));
                modules.push_back(get_initmod_gcd_thread_pool(c, bits_64, debug));
            } else if (t.os == Target::NaCl) {
                modules.push_back(get_initmod_posix_clock(c, bits_64, debug));
                modules.push_back(get_initmod_posix_io(c, bits_64, debug));
                modules.push_back(get_initmod_nacl_host_cpu_count(c, bits_64, debug));
                modules.push_back(get_initmod_posix_thread_pool(c, bits_64, debug));
                modules.push_back(get_initmod_ssp(c, bits_64, debug));
            }
>>>>>>> 3fbc139b
        }

        if (module_type != ModuleJITShared) {
            // The first module for inline only case has to be C/C++ compiled otherwise the
            // datalayout is not properly setup.
            modules.push_back(get_initmod_posix_math(c, bits_64, debug));
            // Math intrinsics vary slightly across platforms
            if (t.os == Target::Windows && t.bits == 32) {
                modules.push_back(get_initmod_win32_math_ll(c));
            } else if (t.arch == Target::PNaCl) {
                modules.push_back(get_initmod_pnacl_math_ll(c));
            } else {
                modules.push_back(get_initmod_posix_math_ll(c));
            }
        }
<<<<<<< HEAD
    }
    if (t.has_feature(Target::OpenCL)) {
        if (t.os == Target::Windows) {
            modules.push_back(get_initmod_windows_opencl(c, bits_64, debug));
        } else {
            modules.push_back(get_initmod_opencl(c, bits_64, debug));
        }
    }
    if (t.has_feature(Target::OpenGL)) {
        modules.push_back(get_initmod_opengl(c, bits_64, debug));
        if (t.os == Target::Linux) {
            modules.push_back(get_initmod_linux_opengl_context(c, bits_64, debug));
        } else if (t.os == Target::OSX) {
            modules.push_back(get_initmod_osx_opengl_context(c, bits_64, debug));
        } else if (t.os == Target::Android) {
            modules.push_back(get_initmod_android_opengl_context(c, bits_64, debug));
=======

        if (module_type != ModuleJITInlined) {
            // These modules are always used and shared
            modules.push_back(get_initmod_gpu_device_selection(c, bits_64, debug));
            modules.push_back(get_initmod_tracing(c, bits_64, debug));
            modules.push_back(get_initmod_write_debug_image(c, bits_64, debug));
            modules.push_back(get_initmod_posix_allocator(c, bits_64, debug));
            modules.push_back(get_initmod_posix_error_handler(c, bits_64, debug));
            modules.push_back(get_initmod_posix_print(c, bits_64, debug));
            modules.push_back(get_initmod_cache(c, bits_64, debug));
            modules.push_back(get_initmod_to_string(c, bits_64, debug));
        }

        if (module_type != ModuleJITShared) {
            // These modules are optional
            if (t.arch == Target::X86) {
                modules.push_back(get_initmod_x86_ll(c));
            }
            if (t.arch == Target::ARM) {
                if (t.bits == 64) {
                  modules.push_back(get_initmod_aarch64_ll(c));
                } else {
                  modules.push_back(get_initmod_arm_ll(c));
                }
            }
            if (t.arch == Target::MIPS) {
                modules.push_back(get_initmod_mips_ll(c));
            }
            if (t.has_feature(Target::SSE41)) {
                modules.push_back(get_initmod_x86_sse41_ll(c));
            }
            if (t.has_feature(Target::AVX)) {
                modules.push_back(get_initmod_x86_avx_ll(c));
            }
        }
    }

    if (module_type == ModuleJITShared || module_type == ModuleGPU) {
        modules.push_back(get_initmod_module_jit_ref_count(c, bits_64, debug));
    } else if (module_type == ModuleAOT) {
        modules.push_back(get_initmod_module_aot_ref_count(c, bits_64, debug));
    }

    if (module_type == ModuleAOT || module_type == ModuleGPU) {
      //      Halide::Internal::debug(0) << "Module type GPU\n";
        if (t.has_feature(Target::CUDA)) {
            if (t.os == Target::Windows) {
                modules.push_back(get_initmod_windows_cuda(c, bits_64, debug));
            } else {
                modules.push_back(get_initmod_cuda(c, bits_64, debug));
            }
        } else if (t.has_feature(Target::OpenCL)) {
            if (t.os == Target::Windows) {
                modules.push_back(get_initmod_windows_opencl(c, bits_64, debug));
            } else {
                modules.push_back(get_initmod_opencl(c, bits_64, debug));
            }
        } else if (t.has_feature(Target::OpenGL)) {
            modules.push_back(get_initmod_opengl(c, bits_64, debug));
            if (t.os == Target::Linux) {
                modules.push_back(get_initmod_linux_opengl_context(c, bits_64, debug));
            } else if (t.os == Target::OSX) {
                modules.push_back(get_initmod_osx_opengl_context(c, bits_64, debug));
            } else if (t.os == Target::Android) {
                modules.push_back(get_initmod_android_opengl_context(c, bits_64, debug));
            } else {
                // You're on your own to provide definitions of halide_opengl_get_proc_address and halide_opengl_create_context
            }
>>>>>>> 3fbc139b
        } else {
            modules.push_back(get_initmod_nogpu(c, bits_64, debug));
        }
    }

    link_modules(modules);

    if (t.os == Target::Windows &&
        t.bits == 32 &&
        (t.has_feature(Target::JIT))) {
        undo_win32_name_mangling(modules[0]);
    }

    if (t.os == Target::Windows) {
        add_underscores_to_posix_calls_on_windows(modules[0]);
    }

    return modules[0];
}

#ifdef WITH_PTX
llvm::Module *get_initial_module_for_ptx_device(Target target, llvm::LLVMContext *c) {
    std::vector<llvm::Module *> modules;
    modules.push_back(get_initmod_ptx_dev_ll(c));

    llvm::Module *module;

    // This table is based on the guidance at:
    // http://docs.nvidia.com/cuda/libdevice-users-guide/basic-usage.html#linking-with-libdevice
    if (target.has_feature(Target::CUDACapability35)) {
        module = get_initmod_ptx_compute_35_ll(c);
    } else if (target.features_any_of(vec(Target::CUDACapability32,
                                          Target::CUDACapability50))) {
        // For some reason sm_32 and sm_50 use libdevice 20
        module = get_initmod_ptx_compute_20_ll(c);
    } else if (target.has_feature(Target::CUDACapability30)) {
        module = get_initmod_ptx_compute_30_ll(c);
    } else {
        module = get_initmod_ptx_compute_20_ll(c);
    }
    modules.push_back(module);

    link_modules(modules);

    // For now, the PTX backend does not handle calling functions. So mark all functions
    // AvailableExternally to ensure they are inlined or deleted.
    for (llvm::Module::iterator iter = modules[0]->begin(); iter != modules[0]->end(); iter++) {
        llvm::Function *f = (llvm::Function *)(iter);

        // This is intended to set all definitions (not extern declarations)
        // to "available externally" which should guarantee they do not exist
        // after the resulting module is finalized to code. That is they must
        // be inlined to be used.
        //
        // However libdevice has a few routines that are marked
        // "noinline" which must either be changed to alow inlining or
        // preserved in generated code. This preserves the intent of
        // keeping these routines out-of-line and hence called by
        // not marking them AvailableExternally.

        if (!f->isDeclaration() && !f->hasFnAttribute(llvm::Attribute::NoInline)) {
            f->setLinkage(llvm::GlobalValue::AvailableExternallyLinkage);
        }

        // Also mark the halide_gpu_thread_barrier as noduplicate.
        #if LLVM_VERSION > 32
        if (f->getName() == "halide_gpu_thread_barrier") {
            f->addFnAttr(llvm::Attribute::NoDuplicate);
        }
        #endif
    }

    return modules[0];
}
#endif

}

}<|MERGE_RESOLUTION|>--- conflicted
+++ resolved
@@ -465,12 +465,9 @@
 DECLARE_CPP_INITMOD(cache)
 DECLARE_CPP_INITMOD(nacl_host_cpu_count)
 DECLARE_CPP_INITMOD(to_string)
-<<<<<<< HEAD
-DECLARE_CPP_INITMOD(device_interface)
-=======
 DECLARE_CPP_INITMOD(module_jit_ref_count)
 DECLARE_CPP_INITMOD(module_aot_ref_count)
->>>>>>> 3fbc139b
+DECLARE_CPP_INITMOD(device_interface)
 
 #ifdef WITH_ARM
 DECLARE_LL_INITMOD(arm)
@@ -555,63 +552,11 @@
     // assembly. This means they can be stripped later.
 
     // The symbols that we actually might want to override as a user
-<<<<<<< HEAD
-    // must remain weak.
-    string retain[] = {"halide_copy_to_host",
-                       "halide_copy_to_device",
-                       "halide_device_malloc",
-                       "halide_device_free",
-                       "halide_set_error_handler",
-                       "halide_set_custom_allocator",
-                       "halide_set_custom_trace",
-                       "halide_set_custom_do_par_for",
-                       "halide_set_custom_do_task",
-                       "halide_shutdown_thread_pool",
-                       "halide_shutdown_trace",
-                       "halide_set_trace_file",
-                       "halide_cuda_set_context",
-                       "halide_opencl_set_context",
-                       "halide_device_sync",
-                       "halide_release",
-                       "halide_current_time_ns",
-                       "halide_host_cpu_count",
-                       "halide_set_num_threads",
-                       "halide_opengl_get_proc_address",
-                       "halide_opengl_create_context",
-                       "halide_opengl_output_client_bound",
-                       "halide_opengl_context_lost",
-                       "halide_set_custom_print",
-                       "halide_print",
-                       "halide_set_gpu_device",
-                       "halide_opencl_set_platform_name",
-                       "halide_opencl_set__device_type",
-                       "halide_memoization_cache_set_size",
-                       "halide_memoization_cache_lookup",
-                       "halide_memoization_cache_store",
-                       "halide_memoization_cache_cleanup",
-                       "halide_cuda_wrap_device_ptr",
-                       "halide_cuda_detach_device_ptr",
-                       "halide_cuda_get_device_ptr",
-                       "halide_opencl_wrap_cl_mem",
-                       "halide_opencl_detach_cl_mem",
-                       "halide_opencl_get_cl_mem",
-                       "halide_opengl_wrap_cl_texture",
-                       "halide_opengl_detach_texture",
-                       "halide_opengl_get_texture",
-                       "halide_cuda_device_interface",
-                       "halide_opencl_device_interface",
-                       "halide_opengl_device_interface",
-                       "halide_cuda_run",
-                       "halide_opencl_run",
-                       "halide_opengl_run",
-                       "__stack_chk_guard",
-=======
     // must remain weak. This is handled automatically by assuming any
     // symbol starting with "halide_" that is weak will be retained. There
     // are a few compiler generated symbols for which this convention is not
     // followed and these are in this array.
     string retain[] = {"__stack_chk_guard",
->>>>>>> 3fbc139b
                        "__stack_chk_fail",
                        ""};
 
@@ -793,69 +738,6 @@
 
     vector<llvm::Module *> modules;
 
-<<<<<<< HEAD
-    // OS-dependent modules
-    if (t.os == Target::Linux) {
-        modules.push_back(get_initmod_linux_clock(c, bits_64, debug));
-        modules.push_back(get_initmod_posix_io(c, bits_64, debug));
-        modules.push_back(get_initmod_linux_host_cpu_count(c, bits_64, debug));
-        modules.push_back(get_initmod_posix_thread_pool(c, bits_64, debug));
-    } else if (t.os == Target::OSX) {
-        modules.push_back(get_initmod_osx_clock(c, bits_64, debug));
-        modules.push_back(get_initmod_posix_io(c, bits_64, debug));
-        modules.push_back(get_initmod_gcd_thread_pool(c, bits_64, debug));
-    } else if (t.os == Target::Android) {
-        modules.push_back(get_initmod_android_clock(c, bits_64, debug));
-        modules.push_back(get_initmod_android_io(c, bits_64, debug));
-        modules.push_back(get_initmod_android_host_cpu_count(c, bits_64, debug));
-        modules.push_back(get_initmod_posix_thread_pool(c, bits_64, debug));
-    } else if (t.os == Target::Windows) {
-        modules.push_back(get_initmod_windows_clock(c, bits_64, debug));
-        modules.push_back(get_initmod_windows_io(c, bits_64, debug));
-        modules.push_back(get_initmod_windows_thread_pool(c, bits_64, debug));
-    } else if (t.os == Target::IOS) {
-        modules.push_back(get_initmod_posix_clock(c, bits_64, debug));
-        modules.push_back(get_initmod_ios_io(c, bits_64, debug));
-        modules.push_back(get_initmod_gcd_thread_pool(c, bits_64, debug));
-    } else if (t.os == Target::NaCl) {
-        modules.push_back(get_initmod_posix_clock(c, bits_64, debug));
-        modules.push_back(get_initmod_posix_io(c, bits_64, debug));
-        modules.push_back(get_initmod_nacl_host_cpu_count(c, bits_64, debug));
-        modules.push_back(get_initmod_posix_thread_pool(c, bits_64, debug));
-        modules.push_back(get_initmod_ssp(c, bits_64, debug));
-    }
-
-    // Math intrinsics vary slightly across platforms
-    if (t.os == Target::Windows && t.bits == 32) {
-        modules.push_back(get_initmod_win32_math_ll(c));
-    } else if (t.arch == Target::PNaCl) {
-        modules.push_back(get_initmod_pnacl_math_ll(c));
-    } else {
-        modules.push_back(get_initmod_posix_math_ll(c));
-    }
-
-    // These modules are always used
-    modules.push_back(get_initmod_gpu_device_selection(c, bits_64, debug));
-    modules.push_back(get_initmod_posix_math(c, bits_64, debug));
-    modules.push_back(get_initmod_tracing(c, bits_64, debug));
-    modules.push_back(get_initmod_write_debug_image(c, bits_64, debug));
-    modules.push_back(get_initmod_posix_allocator(c, bits_64, debug));
-    modules.push_back(get_initmod_posix_error_handler(c, bits_64, debug));
-    modules.push_back(get_initmod_posix_print(c, bits_64, debug));
-    modules.push_back(get_initmod_cache(c, bits_64, debug));
-    modules.push_back(get_initmod_to_string(c, bits_64, debug));
-    modules.push_back(get_initmod_device_interface(c, bits_64, debug));
-
-    // These modules are optional
-    if (t.arch == Target::X86) {
-        modules.push_back(get_initmod_x86_ll(c));
-    }
-    if (t.arch == Target::ARM) {
-        if (t.bits == 64) {
-          modules.push_back(get_initmod_aarch64_ll(c));
-        } else {
-          modules.push_back(get_initmod_arm_ll(c));
-=======
     if (module_type != ModuleGPU) {
         if (module_type != ModuleJITInlined) {
             // OS-dependent modules
@@ -888,7 +770,6 @@
                 modules.push_back(get_initmod_posix_thread_pool(c, bits_64, debug));
                 modules.push_back(get_initmod_ssp(c, bits_64, debug));
             }
->>>>>>> 3fbc139b
         }
 
         if (module_type != ModuleJITShared) {
@@ -904,24 +785,6 @@
                 modules.push_back(get_initmod_posix_math_ll(c));
             }
         }
-<<<<<<< HEAD
-    }
-    if (t.has_feature(Target::OpenCL)) {
-        if (t.os == Target::Windows) {
-            modules.push_back(get_initmod_windows_opencl(c, bits_64, debug));
-        } else {
-            modules.push_back(get_initmod_opencl(c, bits_64, debug));
-        }
-    }
-    if (t.has_feature(Target::OpenGL)) {
-        modules.push_back(get_initmod_opengl(c, bits_64, debug));
-        if (t.os == Target::Linux) {
-            modules.push_back(get_initmod_linux_opengl_context(c, bits_64, debug));
-        } else if (t.os == Target::OSX) {
-            modules.push_back(get_initmod_osx_opengl_context(c, bits_64, debug));
-        } else if (t.os == Target::Android) {
-            modules.push_back(get_initmod_android_opengl_context(c, bits_64, debug));
-=======
 
         if (module_type != ModuleJITInlined) {
             // These modules are always used and shared
@@ -933,6 +796,7 @@
             modules.push_back(get_initmod_posix_print(c, bits_64, debug));
             modules.push_back(get_initmod_cache(c, bits_64, debug));
             modules.push_back(get_initmod_to_string(c, bits_64, debug));
+            modules.push_back(get_initmod_device_interface(c, bits_64, debug));
         }
 
         if (module_type != ModuleJITShared) {
@@ -966,7 +830,6 @@
     }
 
     if (module_type == ModuleAOT || module_type == ModuleGPU) {
-      //      Halide::Internal::debug(0) << "Module type GPU\n";
         if (t.has_feature(Target::CUDA)) {
             if (t.os == Target::Windows) {
                 modules.push_back(get_initmod_windows_cuda(c, bits_64, debug));
@@ -990,9 +853,6 @@
             } else {
                 // You're on your own to provide definitions of halide_opengl_get_proc_address and halide_opengl_create_context
             }
->>>>>>> 3fbc139b
-        } else {
-            modules.push_back(get_initmod_nogpu(c, bits_64, debug));
         }
     }
 
