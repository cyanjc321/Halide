#include "UnrollLoops.h"
#include "IRMutator.h"
#include "IROperator.h"
#include "Simplify.h"
#include "Substitute.h"

using std::vector;

namespace Halide {
namespace Internal {

class UnrollLoops : public IRMutator {
    using IRMutator::visit;

    void visit(const For *for_loop) {
        if (for_loop->for_type == ForType::Unrolled) {
            // Give it one last chance to simplify to an int
            Expr extent = simplify(for_loop->extent);
            const IntImm *e = extent.as<IntImm>();
            user_assert(e)
                << "Can only unroll for loops over a constant extent.\n"
                << "Loop over " << for_loop->name << " has extent " << extent << ".\n";
            Stmt body = mutate(for_loop->body);

            if (e->value == 1) {
                user_warning << "Warning: Unrolling a for loop of extent 1: " << for_loop->name << "\n";
            }

            vector<Stmt> iters;
            // Make n copies of the body, each wrapped in a let that defines the loop var for that body
<<<<<<< HEAD
            for (int i = e->value-1; i >= 0; i--) {
                Stmt iter = substitute(for_loop->name, for_loop->min + i, body);
                if (block.defined()) {
                    block = Block::make(iter, block);
                } else {
                    block = iter;
                }
=======
            for (int i = 0; i < e->value; i++) {
                iters.push_back(substitute(for_loop->name, for_loop->min + i, body));
>>>>>>> 5dc15c4e
            }
            stmt = Block::make(iters);

        } else {
            IRMutator::visit(for_loop);
        }
    }
};

Stmt unroll_loops(Stmt s) {
    return UnrollLoops().mutate(s);
}

}
}<|MERGE_RESOLUTION|>--- conflicted
+++ resolved
@@ -28,18 +28,8 @@
 
             vector<Stmt> iters;
             // Make n copies of the body, each wrapped in a let that defines the loop var for that body
-<<<<<<< HEAD
-            for (int i = e->value-1; i >= 0; i--) {
-                Stmt iter = substitute(for_loop->name, for_loop->min + i, body);
-                if (block.defined()) {
-                    block = Block::make(iter, block);
-                } else {
-                    block = iter;
-                }
-=======
             for (int i = 0; i < e->value; i++) {
                 iters.push_back(substitute(for_loop->name, for_loop->min + i, body));
->>>>>>> 5dc15c4e
             }
             stmt = Block::make(iters);
 
