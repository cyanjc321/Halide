#include "LLVM_Headers.h"
#include "LLVM_Output.h"
#include "LLVM_Runtime_Linker.h"
#include "CodeGen_LLVM.h"
#include "CodeGen_C.h"
#include "CodeGen_Internal.h"

#include <iostream>
#include <fstream>

#ifdef _WIN32
#ifndef NOMINMAX
#define NOMINMAX
#endif
#include <windows.h>
#else
#include <stdio.h>
#include <sys/stat.h>
#include <unistd.h>
#endif

namespace Halide {

namespace Internal {
namespace Archive {

// This is a bare-bones Windows .lib file writer, based on inspection
// of the LLVM ArchiveWriter class and the documentation at
// https://www.microsoft.com/msj/0498/hood0498.aspx and
// https://msdn.microsoft.com/en-us/library/windows/desktop/ms680547(v=vs.85).aspx#archive__library__file_format
//
// It has been compared with the output of VS2015's lib.exe and appears to be
// bit-identical (to meaningful bits, anyway) for a sampling of Halide
// AOT output, but it is quite possible that there are omissions, mistakes,
// or just plain bugs.

// Emit a field that is 'size' characters wide.
// If data too small, pad on the right with spaces.
// If data too large, assert.
// Return the offset at which 'data' was written.
template <typename T>
size_t emit_padded(std::ostream &out, T data, size_t size) {
    size_t pos = out.tellp();
    out << data;
    size_t written = (size_t)out.tellp() - pos;
    internal_assert(written <= size);
    while (written < size) {
        out << ' ';
        written++;
    }
    return pos;
}

using EmitU32 = std::function<void(std::ostream&, uint32_t)>;

void emit_big_endian_u32(std::ostream &out, uint32_t value) {
    out << static_cast<uint8_t>((value >> 24) & 0xff)
        << static_cast<uint8_t>((value >> 16) & 0xff)
        << static_cast<uint8_t>((value >> 8) & 0xff)
        << static_cast<uint8_t>((value) & 0xff);
}

void emit_little_endian_u32(std::ostream &out, uint32_t value) {
    out << static_cast<uint8_t>((value) & 0xff)
        << static_cast<uint8_t>((value >> 8) & 0xff)
        << static_cast<uint8_t>((value >> 16) & 0xff)
        << static_cast<uint8_t>((value >> 24) & 0xff);
}

void emit_little_endian_u16(std::ostream &out, uint16_t value) {
    out << static_cast<uint8_t>((value) & 0xff)
        << static_cast<uint8_t>((value >> 8) & 0xff);
}

// Return the offset at which 'size' was written
size_t finish_member_header(std::ostream &out, size_t size) {
    // Emit zero for all of these, to mimic the 'deterministic' flag
    emit_padded(out, 0, 12);    // timestamp
    emit_padded(out, ' ', 6);   // UID
    emit_padded(out, ' ', 6);   // GID
    emit_padded(out, 0, 8);     // perm
    const size_t pos = emit_padded(out, size, 10);  // total size of the archive member (not including header)
    out << "\x60\x0A";
    return pos;
}

std::string member_name(const llvm::NewArchiveMember &m) {
#if LLVM_VERSION < 50
    return llvm::sys::path::filename(m.Buf->getBufferIdentifier()).str();
#else
    return m.MemberName.str();
#endif
}

std::map<std::string, size_t> write_string_table(std::ostream &out,
                                                 const std::vector<llvm::NewArchiveMember> &members) {
    std::map<std::string, size_t> string_to_offset_map;
    size_t start_offset = 0;
    for (const llvm::NewArchiveMember &m : members) {
        std::string name = member_name(m);
        internal_assert(string_to_offset_map.count(name) == 0);
        if (name.size() < 16 && name.find('/') == std::string::npos) {
            // small strings that don't contain '/' can be inlined
            continue;
        }
        if (start_offset == 0) {
            emit_padded(out, "//", 16);
            finish_member_header(out, 0);
            start_offset = out.tellp();
        }
        string_to_offset_map[name] = (size_t) out.tellp() - start_offset;
        out << name << '\0';
    }
    // If all strings are short enough, we skip the string table entirely
    if (start_offset != 0) {
        size_t member_end = out.tellp();
        if (out.tellp() % 2) {
            out << '\x0A';
        }
        size_t final_offset = out.tellp();
        out.seekp(start_offset - 12);
        emit_padded(out, member_end - start_offset, 10);
        out.seekp(final_offset);
    }
    return string_to_offset_map;
}

struct PatchInfo {
    EmitU32 emit_u32;
    size_t pos;
};

void write_symbol_table(std::ostream &out,
                        const std::vector<llvm::NewArchiveMember> &members,
                        bool windows_coff_format,
                        std::map<size_t, std::vector<PatchInfo>> *patchers) {
    internal_assert(!members.empty());

    EmitU32 emit_u32 = windows_coff_format
        ? emit_little_endian_u32
        : emit_big_endian_u32;

    // Write zero for sizes/offsets that will be patched later.
    const size_t kPatchLater = 0;

    std::map<std::string, size_t> name_to_member_index;

#if LLVM_VERSION < 50
    const auto kFileMagicUnknown = llvm::sys::fs::file_magic::unknown;
#else
    const auto kFileMagicUnknown = llvm::file_magic::unknown;
#endif

    llvm::LLVMContext context;
    for (size_t i = 0, n = members.size(); i < n; ++i) {
        llvm::MemoryBufferRef member_buffer = members[i].Buf->getMemBufferRef();
        llvm::Expected<std::unique_ptr<llvm::object::SymbolicFile>> obj_or_err =
                llvm::object::SymbolicFile::createSymbolicFile(
                        member_buffer, kFileMagicUnknown, &context);
        if (!obj_or_err) {
            // Don't use internal_assert: the call to new_member.takeError() will be
            // evaluated even if the assert does not fail, leaving new_member in an
            // indeterminate state.
            internal_error << llvm::toString(obj_or_err.takeError()) << "\n";
        }
        llvm::object::SymbolicFile &obj = *obj_or_err.get();
        for (const auto &sym : obj.symbols()) {
            const uint32_t sym_flags = sym.getFlags();
            if (sym_flags & llvm::object::SymbolRef::SF_FormatSpecific) {
                continue;
            }
            if (!(sym_flags & llvm::object::SymbolRef::SF_Global)) {
                continue;
            }
            if ((sym_flags & llvm::object::SymbolRef::SF_Undefined) &&
                !(sym_flags & llvm::object::SymbolRef::SF_Indirect)) {
                continue;
            }
            // Windows COFF doesn't support weak symbols.
            if (sym_flags & llvm::object::SymbolRef::SF_Weak) {
                continue;
            }

            llvm::SmallString<128> symbols_buf;
            llvm::raw_svector_ostream symbols(symbols_buf);
            std::error_code err = sym.printName(symbols);
            internal_assert(!err);
            std::string name = symbols.str().str();
            if (name_to_member_index.find(name) != name_to_member_index.end()) {
                user_warning << "Warning: symbol '" << name << "' seen multiple times in library.\n";
                continue;
            }
            name_to_member_index[name] = i;
        }
    }

    size_t header_start_offset =  emit_padded(out, "/", 16);
    size_t symbol_table_size_offset = finish_member_header(out, kPatchLater);  // size of symbol table

    size_t symbol_count_offset = 0;
    if (windows_coff_format) {
        emit_u32(out, members.size());
        for (size_t i = 0, n = members.size(); i < n; ++i) {
            size_t pos = out.tellp();
            emit_u32(out, kPatchLater);  // offset to this .obj member
            (*patchers)[i].push_back({emit_u32, pos});
        }
        symbol_count_offset = out.tellp();
        emit_u32(out, kPatchLater);  // number of symbols
        // symbol-to-archive-member-index, but 1-based rather than zero-based.
        for (auto &it : name_to_member_index) {
            internal_assert(it.second <= 65534);
            emit_little_endian_u16(out, (uint16_t) it.second + 1);
        }
    } else {
        symbol_count_offset = out.tellp();
        emit_u32(out, kPatchLater);  // number of symbols
        for (auto &it : name_to_member_index) {
            size_t pos = out.tellp();
            emit_u32(out, kPatchLater);  // offset to the .obj member containing this symbol
            (*patchers)[it.second].push_back({emit_u32, pos});
        }
    }

    // Symbol table goes at the end for both variants.
    for (auto &it : name_to_member_index) {
        out << it.first << '\0';
    }

    size_t member_end = out.tellp();

    // lib.exe pads to 2-byte align with 0x0a
    if (out.tellp() % 2) {
        out << '\x0A';
    }
    size_t final_offset = out.tellp();

    // Patch the size of the symbol table.
    const size_t member_header_size = 60;
    out.seekp(symbol_table_size_offset);
    emit_padded(out, member_end - member_header_size - header_start_offset, 10);

    // Patch the number of symbols.
    out.seekp(symbol_count_offset);
    emit_u32(out, name_to_member_index.size());

    // Seek back to where we left off.
    out.seekp(final_offset);
}

void write_coff_archive(std::ostream &out,
                        const std::vector<llvm::NewArchiveMember> &members) {
    out << "!<arch>\x0A";

    // First member is named "/" and is the traditional symbol table,
    // with big-endian offsets.
    std::map<size_t, std::vector<PatchInfo>> patchers;
    write_symbol_table(out, members, false, &patchers);

    // Second member (for Windows COFF) is also named "/" and is also a symbol table,
    // but with little-endian offsets and with symbols sorted by name. (We actually sort
    // both tables as a side-effect, but the first isn't required to be sorted.)
    write_symbol_table(out, members, true, &patchers);

    // Third member, named "//", is the optional string table. (MS docs say it is required but
    // lib.exe only emits as needed, so we will follow its example)
    std::map<std::string, size_t> string_to_offset_map = write_string_table(out, members);

    // The remaining members are just (header + contents of .obj file).
    std::vector<size_t> member_offset;
    for (const llvm::NewArchiveMember &m : members) {
        size_t pos = out.tellp();
        member_offset.push_back(pos);

        std::string name = member_name(m);
        auto it = string_to_offset_map.find(name);
        if (it != string_to_offset_map.end()) {
            out << '/';
            emit_padded(out, it->second, 15);
        } else {
            emit_padded(out, name + "/", 16);
        }
        size_t size = m.Buf->getBufferSize();
        finish_member_header(out, size);

        out << m.Buf->getMemBufferRef().getBuffer().str();

        if (out.tellp() % 2) {
            out << '\x0A';
        }
    }

    for (auto &it : patchers) {
        size_t i = it.first;
        for (auto &patcher : it.second) {
            out.seekp(patcher.pos);
            patcher.emit_u32(out, member_offset.at(i));
        }
    }
}

}  // namespace Archive
}  // namespace Internal

std::unique_ptr<llvm::raw_fd_ostream> make_raw_fd_ostream(const std::string &filename) {
    std::string error_string;
    std::error_code err;
    std::unique_ptr<llvm::raw_fd_ostream> raw_out(new llvm::raw_fd_ostream(filename, err, llvm::sys::fs::F_None));
    if (err) error_string = err.message();
    internal_assert(error_string.empty())
        << "Error opening output " << filename << ": " << error_string << "\n";

    return raw_out;
}

void emit_file(const llvm::Module &module_in, Internal::LLVMOStream& out, llvm::TargetMachine::CodeGenFileType file_type) {
    Internal::debug(1) << "emit_file.Compiling to native code...\n";
    Internal::debug(2) << "Target triple: " << module_in.getTargetTriple() << "\n";

    // Work on a copy of the module to avoid modifying the original.
    std::unique_ptr<llvm::Module> module(llvm::CloneModule(&module_in));

    // Get the target specific parser.
    auto target_machine = Internal::make_target_machine(*module);
    internal_assert(target_machine.get()) << "Could not allocate target machine!\n";

    llvm::DataLayout target_data_layout(target_machine->createDataLayout());
<<<<<<< HEAD
    #endif
    if (!(target_data_layout == module->getDataLayout())) {
=======
    if (!(target_data_layout == module.getDataLayout())) {
>>>>>>> d5977f21
        internal_error << "Warning: module's data layout does not match target machine's\n"
                       << target_data_layout.getStringRepresentation() << "\n"
                       << module->getDataLayout().getStringRepresentation() << "\n";
    }

    // Build up all of the passes that we want to do to the module.
    llvm::legacy::PassManager pass_manager;

    pass_manager.add(new llvm::TargetLibraryInfoWrapperPass(llvm::Triple(module->getTargetTriple())));

    // Make sure things marked as always-inline get inlined
    pass_manager.add(llvm::createAlwaysInlinerLegacyPass());

    // Remove any stale debug info
    pass_manager.add(llvm::createStripDeadDebugInfoPass());

    // Enable symbol rewriting. This allows code outside libHalide to
    // use symbol rewriting when compiling Halide code (for example, by
    // using cl::ParseCommandLineOption and then passing the appropriate
    // rewrite options via -mllvm flags).
    pass_manager.add(llvm::createRewriteSymbolsPass());

    // Override default to generate verbose assembly.
    target_machine->Options.MCOptions.AsmVerbose = true;

    // Ask the target to add backend passes as necessary.
    target_machine->addPassesToEmitFile(pass_manager, out, file_type);

    pass_manager.run(*module);
}

std::unique_ptr<llvm::Module> compile_module_to_llvm_module(const Module &module, llvm::LLVMContext &context) {
    return codegen_llvm(module, context);
}

void compile_llvm_module_to_object(llvm::Module &module, Internal::LLVMOStream& out) {
    emit_file(module, out, llvm::TargetMachine::CGFT_ObjectFile);
}

void compile_llvm_module_to_assembly(llvm::Module &module, Internal::LLVMOStream& out) {
    emit_file(module, out, llvm::TargetMachine::CGFT_AssemblyFile);
}

void compile_llvm_module_to_llvm_bitcode(llvm::Module &module, Internal::LLVMOStream& out) {
    WriteBitcodeToFile(&module, out);
}

void compile_llvm_module_to_llvm_assembly(llvm::Module &module, Internal::LLVMOStream& out) {
    module.print(out, nullptr);
}

// Note that the utilities for get/set working directory are deliberately *not* in Util.h;
// generally speaking, you shouldn't ever need or want to do this, and doing so is asking for
// trouble. This exists solely to work around an issue with LLVM, hence its restricted
// location. If we ever legitimately need this elsewhere, consider moving it to Util.h.
namespace {

std::string get_current_directory() {
#ifdef _WIN32
    std::string dir;
    char p[MAX_PATH];
    DWORD ret = GetCurrentDirectoryA(MAX_PATH, p);
    internal_assert(ret != 0) << "GetCurrentDirectoryA() failed";
    dir = p;
    return dir;
#else
    std::string dir;
    // Note that passing null for the first arg isn't strictly POSIX, but is
    // supported everywhere we currently build.
    char *p = getcwd(nullptr, 0);
    internal_assert(p != NULL) << "getcwd() failed";
    dir = p;
    free(p);
    return dir;
#endif
}

void set_current_directory(const std::string &d) {
#ifdef _WIN32
    internal_assert(SetCurrentDirectoryA(d.c_str())) << "SetCurrentDirectoryA() failed";
#else
    internal_assert(chdir(d.c_str()) == 0) << "chdir() failed";
#endif
}

std::pair<std::string, std::string> dir_and_file(const std::string &path) {
    std::string dir, file;
    size_t slash_pos = path.rfind('/');
#ifdef _WIN32
    if (slash_pos == std::string::npos) {
        // Windows is a thing
        slash_pos = path.rfind('\\');
    }
#endif
    if (slash_pos != std::string::npos) {
        dir = path.substr(0, slash_pos);
        file = path.substr(slash_pos + 1);
    } else {
        file = path;
    }
    return { dir, file };
}

std::string make_absolute_path(const std::string &path) {
    bool is_absolute = !path.empty() && path[0] == '/';
    char sep = '/';
#ifdef _WIN32
    // Allow for C:\whatever or c:/whatever on Windows
    if (path.size() >= 3 && path[1] == ':' && (path[2] == '\\' || path[2] == '/')) {
        is_absolute = true;
        sep = path[2];
    } else if (path.size() > 2 && path[0] == '\\' && path[1] == '\\') {
        // Also allow for UNC-style paths beginning with double-backslash
        is_absolute = true;
        sep = path[0];
    }
#endif
    if (!is_absolute) {
        return get_current_directory() + sep + path;
    }
    return path;
}

struct SetCwd {
    const std::string original_directory;
    explicit SetCwd(const std::string &d) : original_directory(get_current_directory()) {
        if (!d.empty()) {
            set_current_directory(d);
        }
    }
    ~SetCwd() {
        set_current_directory(original_directory);
    }
};

}

void create_static_library(const std::vector<std::string> &src_files_in, const Target &target,
                           const std::string &dst_file_in, bool deterministic) {
    internal_assert(!src_files_in.empty());

    // Ensure that dst_file is an absolute path, since we're going to change the
    // working directory temporarily.
    std::string dst_file = make_absolute_path(dst_file_in);

    // If we give absolute paths to LLVM, it will dutifully embed them in the resulting
    // .a file; some versions of 'ar x' are unable to deal with the resulting files,
    // which is inconvenient. So let's doctor the inputs to be simple filenames,
    // and temporarily change the working directory. (Note that this requires all the
    // input files be in the same directory; this is currently always the case for
    // our existing usage.)
    std::string src_dir = dir_and_file(src_files_in.front()).first;
    std::vector<std::string> src_files;
    for (auto &s_in : src_files_in) {
        auto df = dir_and_file(s_in);
        internal_assert(df.first == src_dir) << "All inputs to create_static_library() must be in the same directory";
        for (auto &s_existing : src_files) {
            internal_assert(s_existing != df.second) << "create_static_library() does not allow duplicate filenames.";
        }
        src_files.push_back(df.second);
    }

    SetCwd set_cwd(src_dir);

    std::vector<llvm::NewArchiveMember> new_members;
    for (auto &src : src_files) {
        llvm::Expected<llvm::NewArchiveMember> new_member =
            llvm::NewArchiveMember::getFile(src, /*Deterministic=*/true);
        if (!new_member) {
            // Don't use internal_assert: the call to new_member.takeError() will be evaluated
            // even if the assert does not fail, leaving new_member in an indeterminate
            // state.
            internal_error << src << ": " << llvm::toString(new_member.takeError()) << "\n";
        }
        new_members.push_back(std::move(*new_member));
    }

    // LLVM can't write MS PE/COFF Lib format, which is almost-but-not-quite
    // the same as GNU ar format.
    if (Internal::get_triple_for_target(target).isWindowsMSVCEnvironment()) {
        std::ofstream f(dst_file, std::ios_base::trunc | std::ios_base::binary);
        Internal::Archive::write_coff_archive(f, new_members);
        f.flush();
        f.close();
        return;
    }

    const bool write_symtab = true;
    const auto kind = Internal::get_triple_for_target(target).isOSDarwin()
        ? llvm::object::Archive::K_BSD
        : llvm::object::Archive::K_GNU;
    const bool thin = false;
    auto result = llvm::writeArchive(dst_file, new_members,
                       write_symtab, kind,
                       deterministic, thin, nullptr);
#if LLVM_VERSION >= 60
    internal_assert(!result) << "Failed to write archive: " << dst_file
        << ", reason: " << llvm::toString(std::move(result)) << "\n";
#else
    internal_assert(!result.second) << "Failed to write archive: " << dst_file
        << ", reason: " << result.second << "\n";
#endif
}

}  // namespace Halide<|MERGE_RESOLUTION|>--- conflicted
+++ resolved
@@ -325,12 +325,7 @@
     internal_assert(target_machine.get()) << "Could not allocate target machine!\n";
 
     llvm::DataLayout target_data_layout(target_machine->createDataLayout());
-<<<<<<< HEAD
-    #endif
     if (!(target_data_layout == module->getDataLayout())) {
-=======
-    if (!(target_data_layout == module.getDataLayout())) {
->>>>>>> d5977f21
         internal_error << "Warning: module's data layout does not match target machine's\n"
                        << target_data_layout.getStringRepresentation() << "\n"
                        << module->getDataLayout().getStringRepresentation() << "\n";
