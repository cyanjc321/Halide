#include <algorithm>
#include <iostream>
#include <string.h>
#include <fstream>

#ifdef _MSC_VER
#include <intrin.h>
#endif

#include "IR.h"
#include "Func.h"
#include "Util.h"
#include "IROperator.h"
#include "IRPrinter.h"
#include "Function.h"
#include "Argument.h"
#include "Lower.h"
#include "Image.h"
#include "Param.h"
#include "PrintLoopNest.h"
#include "Debug.h"
#include "IREquality.h"
#include "CodeGen_LLVM.h"
#include "LLVM_Headers.h"
#include "Output.h"
#include "LLVM_Output.h"

namespace Halide {

using std::max;
using std::min;
using std::make_pair;
using std::string;
using std::vector;
using std::pair;
using std::ofstream;

using namespace Internal;

Func::Func(const string &name) : func(unique_name(name)) {}

Func::Func() : func(make_entity_name(this, "Halide::Func", 'f')) {}

Func::Func(Expr e) : func(make_entity_name(this, "Halide::Func", 'f')) {
    (*this)(_) = e;
}

Func::Func(Function f) : func(f) {}

const string &Func::name() const {
    return func.name();
}

/** Get the pure arguments. */
std::vector<Var> Func::args() const {
    const std::vector<std::string> arg_names = func.args();
    std::vector<Var> args(arg_names.size());
    for (size_t i = 0; i < arg_names.size(); i++) {
        args[i] = Var(arg_names[i]);
    }
    return args;
}

/** The right-hand-side value of the pure definition of this
 * function. An error if the Func has no definition, or is defined as
 * a Tuple. */
Expr Func::value() const {
    user_assert(defined())
        << "Can't call Func::value() on an undefined Func. To check if a Func is defined, call Func::defined()\n";
    user_assert(func.outputs() == 1)
        << "Can't call Func::value() on Func \"" << name() << "\", because it has multiple values.\n";
    return func.values()[0];
}

/** The values returned by a Func, in Tuple form. */
Tuple Func::values() const {
    user_assert(defined())
        << "Can't call Func::values() on an undefined Func. To check if a Func is defined, call Func::defined().\n";
    return Tuple(func.values());
}

/** Get the left-hand-side of the update definition. An empty
 * vector if there's no update definition. */
const std::vector<Expr> &Func::update_args(int idx) const {
    user_assert(has_update_definition())
        << "Can't call Func::update_args() on Func \"" << name()
        << "\" as it has no update definition. "
        << "Use Func::has_update_definition() to check for the existence of an update definition.\n";
    user_assert(idx < num_update_definitions())
        << "Update definition index out of bounds.\n";
    return func.updates()[idx].args;
}

/** Get the right-hand-side of the update definition. An error if
 * there is no update definition. */
Expr Func::update_value(int idx) const {
    user_assert(has_update_definition())
        << "Can't call Func::update_args() on Func \"" << name() << "\" as it has no update definition. "
        << "Use Func::has_update_definition() to check for the existence of an update definition.\n";
    user_assert(idx < num_update_definitions())
        << "Update definition index out of bounds.\n";
    user_assert(func.updates()[idx].values.size() == 1)
        << "Can't call Func::update_value() on Func \"" << name() << "\", because it has multiple values.\n";
    return func.updates()[idx].values[0];
}

/** The update values returned by a Func, in Tuple form. */
Tuple Func::update_values(int idx) const {
    user_assert(has_update_definition())
        << "Can't call Func::update_args() on Func \"" << name() << "\" as it has no update definition. "
        << "Use Func::has_update_definition() to check for the existence of an update definition.\n";
    user_assert(idx < num_update_definitions())
        << "Update definition index out of bounds.\n";
    return Tuple(func.updates()[idx].values);
}

/** Get the reduction domain for the update definition. Returns an
 * undefined RDom if there's no update definition, or if the
 * update definition has no domain. */
RDom Func::reduction_domain(int idx) const {
    user_assert(has_update_definition())
        << "Can't call Func::update_args() on Func \"" << name() << "\" as it has no update definition. "
        << "Use Func::has_update_definition() to check for the existence of an update definition.\n";
    user_assert(idx < num_update_definitions())
        << "Update definition index out of bounds.\n";
    return func.updates()[idx].domain;
}

bool Func::defined() const {
    return func.has_pure_definition() || func.has_extern_definition();
}

/** Is this function a reduction? */
bool Func::has_update_definition() const {
    return func.has_update_definition();
}

/** How many update definitions are there? */
int Func::num_update_definitions() const {
    return static_cast<int>(func.updates().size());
}

/** Is this function external? */
EXPORT bool Func::is_extern() const {
    return func.has_extern_definition();
}

/** Add an extern definition for this Func. */
void Func::define_extern(const std::string &function_name,
                         const std::vector<ExternFuncArgument> &args,
                         const std::vector<Type> &types,
                         int dimensionality) {
    func.define_extern(function_name, args, types, dimensionality);
}

/** Get the types of the buffers returned by an extern definition. */
const std::vector<Type> &Func::output_types() const {
    return func.output_types();
}

/** Get the number of outputs this function has. */
int Func::outputs() const {
    return func.outputs();
}

/** Get the name of the extern function called for an extern
 * definition. */
EXPORT const std::string &Func::extern_function_name() const {
    return func.extern_function_name();
}

int Func::dimensions() const {
    if (!defined()) return 0;
    return func.dimensions();
}

FuncRefVar Func::operator()(vector<Var> args) const {
    int placeholder_pos = add_implicit_vars(args);
    return FuncRefVar(func, args, placeholder_pos);
}

FuncRefExpr Func::operator()(vector<Expr> args) const {
    int placeholder_pos = add_implicit_vars(args);
    return FuncRefExpr(func, args, placeholder_pos);
}

int Func::add_implicit_vars(vector<Var> &args) const {
    int placeholder_pos = -1;
    std::vector<Var>::iterator iter = args.begin();

    while (iter != args.end() && !iter->same_as(_)) {
        iter++;
    }
    if (iter != args.end()) {
        placeholder_pos = (int)(iter - args.begin());
        int i = 0;
        iter = args.erase(iter);
        while ((int)args.size() < dimensions()) {
            Internal::debug(2) << "Adding implicit var " << i << " to call to " << name() << "\n";
            iter = args.insert(iter, Var::implicit(i++));
            iter++;
        }
    }

    if (func.has_pure_definition() && args.size() != (size_t)dimensions()) {
        user_error << "Func \"" << name() << "\" was called with "
                   << args.size() << " arguments, but was defined with " << dimensions() << "\n";
    }

    return placeholder_pos;
}

int Func::add_implicit_vars(vector<Expr> &args) const {
    int placeholder_pos = -1;
    std::vector<Expr>::iterator iter = args.begin();
    while (iter != args.end()) {
        const Variable *var = iter->as<Variable>();
        if (var && var->name == _.name())
            break;
        iter++;
    }
    if (iter != args.end()) {
        placeholder_pos = (int)(iter - args.begin());
        int i = 0;
        iter = args.erase(iter);
        while ((int)args.size() < dimensions()) {
            Internal::debug(2) << "Adding implicit var " << i << " to call to " << name() << "\n";
            iter = args.insert(iter, Var::implicit(i++));
            iter++;
        }
    }

    if (func.has_pure_definition() && args.size() != (size_t)dimensions()) {
        user_error << "Func \"" << name() << "\" was called with "
                   << args.size() << " arguments, but was defined with " << dimensions() << "\n";
    }

    return placeholder_pos;
}

namespace {
bool var_name_match(string candidate, string var) {
    if (candidate == var) return true;
    return Internal::ends_with(candidate, "." + var);
}
}

const std::string &Stage::name() const {
    return stage_name;
}

void Stage::set_dim_type(VarOrRVar var, ForType t) {
    bool found = false;
    vector<Dim> &dims = schedule.dims();
    for (size_t i = 0; i < dims.size(); i++) {
        if (var_name_match(dims[i].var, var.name())) {
            found = true;
            dims[i].for_type = t;

            // If it's an rvar and the for type is parallel, we need to
            // validate that this doesn't introduce a race condition.
            if (!dims[i].pure && var.is_rvar && (t == ForType::Vectorized || t == ForType::Parallel)) {
                user_assert(schedule.allow_race_conditions())
                    << "In schedule for " << stage_name
                    << ", marking var " << var.name()
                    << " as parallel or vectorized may introduce a race"
                    << " condition resulting in incorrect output."
                    << " It is possible to override this error using"
                    << " the allow_race_conditions() method. Use this"
                    << " with great caution, and only when you are willing"
                    << " to accept non-deterministic output, or you can prove"
                    << " that any race conditions in this code do not change"
                    << " the output, or you can prove that there are actually"
                    << " no race conditions, and that Halide is being too cautious.\n";
            }

        } else if (t == ForType::Vectorized) {
            user_assert(dims[i].for_type != ForType::Vectorized)
                << "In schedule for " << stage_name
                << ", can't vectorize across " << var.name()
                << " because Func is already vectorized across " << dims[i].var << "\n";
        }
    }

    if (!found) {
        user_error << "In schedule for " << stage_name
                   << ", could not find dimension "
                   << var.name()
                   << " to mark as " << t
                   << " in vars for function\n"
                   << dump_argument_list();
    }
}

void Stage::set_dim_device_api(VarOrRVar var, DeviceAPI device_api) {
    bool found = false;
    vector<Dim> &dims = schedule.dims();
    for (size_t i = 0; i < dims.size(); i++) {
        if (var_name_match(dims[i].var, var.name())) {
            found = true;
            dims[i].device_api = device_api;
        }
    }

    if (!found) {
        user_error << "In schedule for " << stage_name
                   << ", could not find dimension "
                   << var.name()
                   << " to set to device API " << static_cast<int>(device_api)
                   << " in vars for function\n"
                   << dump_argument_list();
    }
}

std::string Stage::dump_argument_list() const {
    std::ostringstream oss;
    oss << "Vars:";
    for (size_t i = 0; i < schedule.dims().size(); i++) {
        oss << " " << schedule.dims()[i].var;
    }
    oss << "\n";
    return oss.str();
}

void Stage::split(const string &old, const string &outer, const string &inner, Expr factor, bool exact) {
    vector<Dim> &dims = schedule.dims();

    // Check that the new names aren't already in the dims list.
    for (size_t i = 0; i < dims.size(); i++) {
        string new_names[2] = {inner, outer};
        for (int j = 0; j < 2; j++) {
            if (var_name_match(dims[i].var, new_names[j]) && new_names[j] != old) {
                user_error << "In schedule for " << stage_name
                           << ", Can't create var " << new_names[j]
                           << " using a split or tile, because " << new_names[j]
                           << " is already used in this Func's schedule elsewhere.\n" << dump_argument_list();
            }
        }
    }

    // Replace the old dimension with the new dimensions in the dims list
    bool found = false;
    string inner_name, outer_name, old_name;

    for (size_t i = 0; (!found) && i < dims.size(); i++) {
        if (var_name_match(dims[i].var, old)) {
            found = true;
            old_name = dims[i].var;
            inner_name = old_name + "." + inner;
            outer_name = old_name + "." + outer;
            dims.insert(dims.begin() + i, dims[i]);
            dims[i].var = inner_name;
            dims[i+1].var = outer_name;
            dims[i+1].pure = dims[i].pure;
        }
    }

    if (!found) {
        user_error << "In schedule for " << stage_name
                   << "Could not find split dimension: "
                   << old
                   << "\n"
                   << dump_argument_list();
    }

    // Add the split to the splits list
    Split split = {old_name, outer_name, inner_name, factor, exact, Split::SplitVar};
    schedule.splits().push_back(split);
}

Stage &Stage::split(VarOrRVar old, VarOrRVar outer, VarOrRVar inner, Expr factor) {
    if (old.is_rvar) {
        user_assert(outer.is_rvar) << "Can't split RVar " << old.name() << " into Var " << outer.name() << "\n";
        user_assert(inner.is_rvar) << "Can't split RVar " << old.name() << " into Var " << inner.name() << "\n";
    } else {
        user_assert(!outer.is_rvar) << "Can't split Var " << old.name() << " into RVar " << outer.name() << "\n";
        user_assert(!inner.is_rvar) << "Can't split Var " << old.name() << " into RVar " << inner.name() << "\n";
    }
    split(old.name(), outer.name(), inner.name(), factor, old.is_rvar);
    return *this;
}

Stage &Stage::fuse(VarOrRVar inner, VarOrRVar outer, VarOrRVar fused) {
    if (inner.is_rvar) {
        user_assert(outer.is_rvar) << "Can't fuse RVar " << inner.name()
                                   << " with Var " << outer.name() << "\n";
        user_assert(fused.is_rvar) << "Can't fuse RVar " << inner.name()
                                   << "into Var " << fused.name() << "\n";
    } else {
        user_assert(!outer.is_rvar) << "Can't fuse Var " << inner.name()
                                    << " with RVar " << outer.name() << "\n";
        user_assert(!fused.is_rvar) << "Can't fuse Var " << inner.name()
                                    << "into RVar " << fused.name() << "\n";
    }

    // Replace the old dimensions with the new dimension in the dims list
    bool found_outer = false, found_inner = false;
    string inner_name, outer_name, fused_name;
    vector<Dim> &dims = schedule.dims();

    bool outer_pure = false;
    for (size_t i = 0; (!found_outer) && i < dims.size(); i++) {
        if (var_name_match(dims[i].var, outer.name())) {
            found_outer = true;
            outer_name = dims[i].var;
            outer_pure = dims[i].pure;
            dims.erase(dims.begin() + i);
        }
    }
    if (!found_outer) {
        user_error << "In schedule for " << stage_name
                   << ", could not find outer fuse dimension: "
                   << outer.name()
                   << "\n"
                   << dump_argument_list();
    }

    for (size_t i = 0; (!found_inner) && i < dims.size(); i++) {
        if (var_name_match(dims[i].var, inner.name())) {
            found_inner = true;
            inner_name = dims[i].var;
            fused_name = inner_name + "." + fused.name();
            dims[i].var = fused_name;
            dims[i].pure &= outer_pure;
        }
    }

    if (!found_inner) {
        user_error << "In schedule for " << stage_name
                   << "Could not find inner fuse dimension: "
                   << inner.name()
                   << "\n"
                   << dump_argument_list();
    }

    // Add the fuse to the splits list
    Split split = {fused_name, outer_name, inner_name, Expr(), true, Split::FuseVars};
    schedule.splits().push_back(split);
    return *this;
}

Stage Stage::specialize(Expr condition) {
    user_assert(condition.type().is_bool()) << "Argument passed to specialize must be of type bool\n";

    // The user may be retrieving a reference to an existing
    // specialization.
    for (size_t i = 0; i < schedule.specializations().size(); i++) {
        if (equal(condition, schedule.specializations()[i].condition)) {
            return Stage(schedule.specializations()[i].schedule, stage_name);
        }
    }

    const Specialization &s = schedule.add_specialization(condition);

    return Stage(s.schedule, stage_name);
}

Stage &Stage::rename(VarOrRVar old_var, VarOrRVar new_var) {
    if (old_var.is_rvar) {
        user_assert(new_var.is_rvar)
            << "In schedule for " << stage_name
            << ", can't rename RVar " << old_var.name()
            << " to Var " << new_var.name() << "\n";
    } else {
        user_assert(!new_var.is_rvar)
            << "In schedule for " << stage_name
            << ", can't rename Var " << old_var.name()
            << " to RVar " << new_var.name() << "\n";
    }

    // Replace the old dimension with the new dimensions in the dims list
    bool found = false;
    string old_name;
    vector<Dim> &dims = schedule.dims();
    for (size_t i = 0; (!found) && i < dims.size(); i++) {
        if (var_name_match(dims[i].var, old_var.name())) {
            found = true;
            old_name = dims[i].var;
            dims[i].var += "." + new_var.name();
        }
    }

    string new_name = old_name + "." + new_var.name();

    if (!found) {
        user_error
            << "In schedule for " << stage_name
            << ", could not find rename dimension: "
            << old_var.name()
            << "\n"
            << dump_argument_list();

    }


    // If possible, rewrite the split or rename that defines it.
    found = false;
    for (size_t i = schedule.splits().size(); i > 0; i--) {
        if (schedule.splits()[i-1].is_fuse()) {
            if (schedule.splits()[i-1].inner == old_name ||
                schedule.splits()[i-1].outer == old_name) {
                user_error
                    << "In schedule for " << stage_name
                    << ", can't rename variable " << old_name
                    << " because it has already been fused into "
                    << schedule.splits()[i-1].old_var << "\n"
                    << dump_argument_list();
            }
            if (schedule.splits()[i-1].old_var == old_name) {
                schedule.splits()[i-1].old_var = new_name;
                found = true;
                break;
            }
        } else {
            if (schedule.splits()[i-1].inner == old_name) {
                schedule.splits()[i-1].inner = new_name;
                found = true;
                break;
            }
            if (schedule.splits()[i-1].outer == old_name) {
                schedule.splits()[i-1].outer = new_name;
                found = true;
                break;
            }
            if (schedule.splits()[i-1].old_var == old_name) {
                user_error
                    << "In schedule for " << stage_name
                    << ", can't rename a variable " << old_name
                    << " because it has already been renamed or split.\n"
                    << dump_argument_list();
            }
        }
    }

    if (!found) {
        Split split = {old_name, new_name, "", 1, old_var.is_rvar, Split::RenameVar};
        schedule.splits().push_back(split);
    }

    return *this;
}

Stage &Stage::allow_race_conditions() {
    schedule.allow_race_conditions() = true;
    return *this;
}

Stage &Stage::serial(VarOrRVar var) {
    set_dim_type(var, ForType::Serial);
    return *this;
}

Stage &Stage::parallel(VarOrRVar var) {
    set_dim_type(var, ForType::Parallel);
    return *this;
}

Stage &Stage::vectorize(VarOrRVar var) {
    set_dim_type(var, ForType::Vectorized);
    return *this;
}

Stage &Stage::unroll(VarOrRVar var) {
    set_dim_type(var, ForType::Unrolled);
    return *this;
}

Stage &Stage::parallel(VarOrRVar var, Expr factor) {
    if (var.is_rvar) {
        RVar tmp;
        split(var.rvar, var.rvar, tmp, factor);
    } else {
        Var tmp;
        split(var.var, var.var, tmp, factor);
    }
    parallel(var);
    return *this;
}

Stage &Stage::vectorize(VarOrRVar var, int factor) {
    if (var.is_rvar) {
        RVar tmp;
        split(var.rvar, var.rvar, tmp, factor);
        vectorize(tmp);
    } else {
        Var tmp;
        split(var.var, var.var, tmp, factor);
        vectorize(tmp);
    }
    return *this;
}

Stage &Stage::unroll(VarOrRVar var, int factor) {
    if (var.is_rvar) {
        RVar tmp;
        split(var.rvar, var.rvar, tmp, factor);
        unroll(tmp);
    } else {
        Var tmp;
        split(var.var, var.var, tmp, factor);
        unroll(tmp);
    }

    return *this;
}

Stage &Stage::tile(VarOrRVar x, VarOrRVar y,
                   VarOrRVar xo, VarOrRVar yo,
                   VarOrRVar xi, VarOrRVar yi,
                   Expr xfactor, Expr yfactor) {
    split(x, xo, xi, xfactor);
    split(y, yo, yi, yfactor);
    reorder(xi, yi, xo, yo);
    return *this;
}

Stage &Stage::tile(VarOrRVar x, VarOrRVar y,
                   VarOrRVar xi, VarOrRVar yi,
                   Expr xfactor, Expr yfactor) {
    split(x, x, xi, xfactor);
    split(y, y, yi, yfactor);
    reorder(xi, yi, x, y);
    return *this;
}

namespace {
// An helper function for reordering vars in a schedule.
void reorder_vars(vector<Dim> &dims_old, const VarOrRVar *vars, size_t size, const Stage &stage) {
    vector<Dim> dims = dims_old;

    // Tag all the vars with their locations in the dims list.
    vector<size_t> idx(size);
    for (size_t i = 0; i < size; i++) {
        bool found = false;
        for (size_t j = 0; j < dims.size(); j++) {
            if (var_name_match(dims[j].var, vars[i].name())) {
                idx[i] = j;
                found = true;
            }
        }
        user_assert(found)
            << "In schedule for " << stage.name()
            << ", could not find var " << vars[i].name()
            << " to reorder in the argument list.\n"
            << stage.dump_argument_list();
    }

    // Look for illegal reorderings
    for (size_t i = 0; i < idx.size(); i++) {
        if (dims[idx[i]].pure) continue;
        for (size_t j = i+1; j < idx.size(); j++) {
            if (dims[idx[j]].pure) continue;

            if (idx[i] > idx[j]) {
                user_error
                    << "In schedule for " << stage.name()
                    << ", can't reorder RVars " << vars[i].name()
                    << " and " << vars[j].name()
                    << " because it may change the meaning of the algorithm.\n";
            }
        }
    }

    // Sort idx to get the new locations
    vector<size_t> sorted = idx;
    std::sort(sorted.begin(), sorted.end());

    for (size_t i = 0; i < size; i++) {
        dims[sorted[i]] = dims_old[idx[i]];
    }

    dims_old.swap(dims);
}
}

Stage &Stage::reorder(const std::vector<VarOrRVar>& vars) {
    reorder_vars(schedule.dims(), &vars[0], vars.size(), *this);
    return *this;
}

Stage &Stage::gpu_threads(VarOrRVar tx, DeviceAPI device_api) {
    set_dim_device_api(tx, device_api);
    parallel(tx);
    rename(tx, VarOrRVar("__thread_id_x", tx.is_rvar));
    return *this;
}

Stage &Stage::gpu_threads(VarOrRVar tx, VarOrRVar ty, DeviceAPI device_api) {
    set_dim_device_api(tx, device_api);
    set_dim_device_api(ty, device_api);
    parallel(tx);
    parallel(ty);
    rename(tx, VarOrRVar("__thread_id_x", tx.is_rvar));
    rename(ty, VarOrRVar("__thread_id_y", ty.is_rvar));
    return *this;
}

Stage &Stage::gpu_threads(VarOrRVar tx, VarOrRVar ty, VarOrRVar tz, DeviceAPI device_api) {
    set_dim_device_api(tx, device_api);
    set_dim_device_api(ty, device_api);
    set_dim_device_api(tz, device_api);
    parallel(tx);
    parallel(ty);
    parallel(tz);
    rename(tx, VarOrRVar("__thread_id_x", tx.is_rvar));
    rename(ty, VarOrRVar("__thread_id_y", ty.is_rvar));
    rename(tz, VarOrRVar("__thread_id_z", tz.is_rvar));
    return *this;
}

Stage &Stage::gpu_blocks(VarOrRVar tx, DeviceAPI device_api) {
    set_dim_device_api(tx, device_api);
    parallel(tx);
    rename(tx, VarOrRVar("__block_id_x", tx.is_rvar));
    return *this;
}

Stage &Stage::gpu_blocks(VarOrRVar tx, VarOrRVar ty, DeviceAPI device_api) {
    set_dim_device_api(tx, device_api);
    set_dim_device_api(ty, device_api);
    parallel(tx);
    parallel(ty);
    rename(tx, VarOrRVar("__block_id_x", tx.is_rvar));
    rename(ty, VarOrRVar("__block_id_y", ty.is_rvar));
    return *this;
}

Stage &Stage::gpu_blocks(VarOrRVar tx, VarOrRVar ty, VarOrRVar tz, DeviceAPI device_api) {
    set_dim_device_api(tx, device_api);
    set_dim_device_api(ty, device_api);
    set_dim_device_api(tz, device_api);
    parallel(tx);
    parallel(ty);
    parallel(tz);
    rename(tx, VarOrRVar("__block_id_x", tx.is_rvar));
    rename(ty, VarOrRVar("__block_id_y", ty.is_rvar));
    rename(tz, VarOrRVar("__block_id_z", tz.is_rvar));
    return *this;
}

Stage &Stage::gpu_single_thread(DeviceAPI device_api) {
    split(Var::outermost(), Var::outermost(), Var::gpu_blocks(), 1);
    set_dim_device_api(Var::gpu_blocks(), device_api);
    parallel(Var::gpu_blocks());
    return *this;
}

Stage &Stage::gpu(VarOrRVar bx, VarOrRVar tx, DeviceAPI device_api) {
    return gpu_blocks(bx).gpu_threads(tx);
}

Stage &Stage::gpu(VarOrRVar bx, VarOrRVar by,
                  VarOrRVar tx, VarOrRVar ty, DeviceAPI device_api) {
    return gpu_blocks(bx, by).gpu_threads(tx, ty);
}

Stage &Stage::gpu(VarOrRVar bx, VarOrRVar by, VarOrRVar bz,
                  VarOrRVar tx, VarOrRVar ty, VarOrRVar tz,
                  DeviceAPI device_api) {
    return gpu_blocks(bx, by, bz).gpu_threads(tx, ty, tz);
}

Stage &Stage::gpu_tile(VarOrRVar x, Expr x_size, DeviceAPI device_api) {
    VarOrRVar bx("__block_id_x", x.is_rvar),
        tx("__thread_id_x", x.is_rvar);
    split(x, bx, tx, x_size);
    set_dim_device_api(bx, device_api);
    set_dim_device_api(tx, device_api);
    parallel(bx);
    parallel(tx);
    return *this;
}


Stage &Stage::gpu_tile(VarOrRVar x, VarOrRVar y,
                       Expr x_size, Expr y_size,
                       DeviceAPI device_api) {
    VarOrRVar bx("__block_id_x", x.is_rvar),
        by("__block_id_y", y.is_rvar),
        tx("__thread_id_x", x.is_rvar),
        ty("__thread_id_y", y.is_rvar);
    tile(x, y, bx, by, tx, ty, x_size, y_size);
    set_dim_device_api(bx, device_api);
    set_dim_device_api(by, device_api);
    set_dim_device_api(tx, device_api);
    set_dim_device_api(ty, device_api);
    parallel(bx);
    parallel(by);
    parallel(tx);
    parallel(ty);
    return *this;
}

Stage &Stage::gpu_tile(VarOrRVar x, VarOrRVar y, VarOrRVar z,
                       Expr x_size, Expr y_size, Expr z_size,
                       DeviceAPI device_api) {
    VarOrRVar bx("__block_id_x", x.is_rvar),
        by("__block_id_y", y.is_rvar),
        bz("__block_id_z", z.is_rvar),
        tx("__thread_id_x", x.is_rvar),
        ty("__thread_id_y", y.is_rvar),
        tz("__thread_id_z", z.is_rvar);
    split(x, bx, tx, x_size);
    split(y, by, ty, y_size);
    split(z, bz, tz, z_size);
    // current order is:
    // tx bx ty by tz bz
    reorder(ty, bx);
    // tx ty bx by tz bz
    reorder(tz, bx);
    // tx ty tz by bx bz
    reorder(bx, by);
    // tx ty tz bx by bz
    set_dim_device_api(bx, device_api);
    set_dim_device_api(by, device_api);
    set_dim_device_api(bz, device_api);
    set_dim_device_api(tx, device_api);
    set_dim_device_api(ty, device_api);
    set_dim_device_api(tz, device_api);
    parallel(bx);
    parallel(by);
    parallel(bz);
    parallel(tx);
    parallel(ty);
    parallel(tz);
    return *this;
}

void Func::invalidate_cache() {
    if (pipeline_.defined()) {
        pipeline_.invalidate_cache();
    }
}

Func &Func::split(VarOrRVar old, VarOrRVar outer, VarOrRVar inner, Expr factor) {
    invalidate_cache();
    Stage(func.schedule(), name()).split(old, outer, inner, factor);
    return *this;
}

Func &Func::fuse(VarOrRVar inner, VarOrRVar outer, VarOrRVar fused) {
    invalidate_cache();
    Stage(func.schedule(), name()).fuse(inner, outer, fused);
    return *this;
}

Func &Func::rename(VarOrRVar old_name, VarOrRVar new_name) {
    invalidate_cache();
    Stage(func.schedule(), name()).rename(old_name, new_name);
    return *this;
}

Func &Func::allow_race_conditions() {
    Stage(func.schedule(), name()).allow_race_conditions();
    return *this;
}

Func &Func::memoize() {
    invalidate_cache();
    func.schedule().memoized() = true;
    return *this;
}

Stage Func::specialize(Expr c) {
    invalidate_cache();
    return Stage(func.schedule(), name()).specialize(c);
}

Func &Func::serial(VarOrRVar var) {
    invalidate_cache();
    Stage(func.schedule(), name()).serial(var);
    return *this;
}

Func &Func::parallel(VarOrRVar var) {
    invalidate_cache();
    Stage(func.schedule(), name()).parallel(var);
    return *this;
}

Func &Func::vectorize(VarOrRVar var) {
    invalidate_cache();
    Stage(func.schedule(), name()).vectorize(var);
    return *this;
}

Func &Func::unroll(VarOrRVar var) {
    invalidate_cache();
    Stage(func.schedule(), name()).unroll(var);
    return *this;
}

Func &Func::parallel(VarOrRVar var, Expr factor) {
    invalidate_cache();
    Stage(func.schedule(), name()).parallel(var, factor);
    return *this;
}

Func &Func::vectorize(VarOrRVar var, int factor) {
    invalidate_cache();
    Stage(func.schedule(), name()).vectorize(var, factor);
    return *this;
}

Func &Func::unroll(VarOrRVar var, int factor) {
    invalidate_cache();
    Stage(func.schedule(), name()).unroll(var, factor);
    return *this;
}

Func &Func::bound(Var var, Expr min, Expr extent) {
    invalidate_cache();
    bool found = false;
    for (size_t i = 0; i < func.args().size(); i++) {
        if (var.name() == func.args()[i]) {
            found = true;
        }
    }
    user_assert(found)
        << "Can't bound variable " << var.name()
        << " of function " << name()
        << " because " << var.name()
        << " is not one of the pure variables of " << name() << ".\n";

    Bound b = {var.name(), min, extent};
    func.schedule().bounds().push_back(b);
    return *this;
}

Func &Func::tile(VarOrRVar x, VarOrRVar y,
                 VarOrRVar xo, VarOrRVar yo,
                 VarOrRVar xi, VarOrRVar yi,
                 Expr xfactor, Expr yfactor) {
    invalidate_cache();
    Stage(func.schedule(), name()).tile(x, y, xo, yo, xi, yi, xfactor, yfactor);
    return *this;
}

Func &Func::tile(VarOrRVar x, VarOrRVar y,
                 VarOrRVar xi, VarOrRVar yi,
                 Expr xfactor, Expr yfactor) {
    invalidate_cache();
    Stage(func.schedule(), name()).tile(x, y, xi, yi, xfactor, yfactor);
    return *this;
}

Func &Func::reorder(const std::vector<VarOrRVar> &vars) {
    invalidate_cache();
    Stage(func.schedule(), name()).reorder(vars);
    return *this;
}

Func &Func::gpu_threads(VarOrRVar tx, DeviceAPI device_api) {
    invalidate_cache();
    Stage(func.schedule(), name()).gpu_threads(tx, device_api);
    return *this;
}

Func &Func::gpu_threads(VarOrRVar tx, VarOrRVar ty, DeviceAPI device_api) {
    invalidate_cache();
    Stage(func.schedule(), name()).gpu_threads(tx, ty, device_api);
    return *this;
}

Func &Func::gpu_threads(VarOrRVar tx, VarOrRVar ty, VarOrRVar tz, DeviceAPI device_api) {
    invalidate_cache();
    Stage(func.schedule(), name()).gpu_threads(tx, ty, tz, device_api);
    return *this;
}

Func &Func::gpu_blocks(VarOrRVar bx, DeviceAPI device_api) {
    invalidate_cache();
    Stage(func.schedule(), name()).gpu_blocks(bx, device_api);
    return *this;
}

Func &Func::gpu_blocks(VarOrRVar bx, VarOrRVar by, DeviceAPI device_api) {
    invalidate_cache();
    Stage(func.schedule(), name()).gpu_blocks(bx, by, device_api);
    return *this;
}

Func &Func::gpu_blocks(VarOrRVar bx, VarOrRVar by, VarOrRVar bz, DeviceAPI device_api) {
    invalidate_cache();
    Stage(func.schedule(), name()).gpu_blocks(bx, by, bz, device_api);
    return *this;
}

Func &Func::gpu_single_thread(DeviceAPI device_api) {
    invalidate_cache();
    Stage(func.schedule(), name()).gpu_single_thread(device_api);
    return *this;
}

Func &Func::gpu(VarOrRVar bx, VarOrRVar tx, DeviceAPI device_api) {
    invalidate_cache();
    Stage(func.schedule(), name()).gpu(bx, tx, device_api);
    return *this;
}

Func &Func::gpu(VarOrRVar bx, VarOrRVar by, VarOrRVar tx, VarOrRVar ty, DeviceAPI device_api) {
    invalidate_cache();
    Stage(func.schedule(), name()).gpu(bx, by, tx, ty, device_api);
    return *this;
}

Func &Func::gpu(VarOrRVar bx, VarOrRVar by, VarOrRVar bz, VarOrRVar tx, VarOrRVar ty, VarOrRVar tz, DeviceAPI device_api) {
    invalidate_cache();
    Stage(func.schedule(), name()).gpu(bx, by, bz, tx, ty, tz, device_api);
    return *this;
}

Func &Func::gpu_tile(VarOrRVar x, int x_size, DeviceAPI device_api) {
    invalidate_cache();
    Stage(func.schedule(), name()).gpu_tile(x, x_size, device_api);
    return *this;
}

Func &Func::gpu_tile(VarOrRVar x, VarOrRVar y, int x_size, int y_size, DeviceAPI device_api) {
    invalidate_cache();
    Stage(func.schedule(), name()).gpu_tile(x, y, x_size, y_size, device_api);
    return *this;
}

Func &Func::gpu_tile(VarOrRVar x, VarOrRVar y, VarOrRVar z, int x_size, int y_size, int z_size, DeviceAPI device_api) {
    invalidate_cache();
    Stage(func.schedule(), name()).gpu_tile(x, y, z, x_size, y_size, z_size, device_api);
    return *this;
}

Func &Func::shader(Var x, Var y, Var c, DeviceAPI device_api) {
    invalidate_cache();

    reorder(c, x, y);
    // GLSL outputs must be stored interleaved
    reorder_storage(c, x, y);

    // TODO: Set appropriate constraints if this is the output buffer?

    Stage(func.schedule(), name()).gpu_blocks(x, y, device_api);

    bool constant_bounds = false;
    Schedule &sched = func.schedule();
    for (size_t i = 0; i < sched.bounds().size(); i++) {
        if (c.name() == sched.bounds()[i].var) {
            constant_bounds = is_const(sched.bounds()[i].min) &&
                is_const(sched.bounds()[i].extent);
            break;
        }
    }
    user_assert(constant_bounds)
        << "The color channel for image loops must have constant bounds, e.g., .bound(c, 0, 3).\n";
    return *this;
}

Func &Func::glsl(Var x, Var y, Var c) {
    return shader(x, y, c, DeviceAPI::GLSL).vectorize(c);
}

Func &Func::reorder_storage(Var x, Var y) {
    invalidate_cache();

    vector<string> &dims = func.schedule().storage_dims();
    bool found_y = false;
    size_t y_loc = 0;
    for (size_t i = 0; i < dims.size(); i++) {
        if (var_name_match(dims[i], y.name())) {
            found_y = true;
            y_loc = i;
        } else if (var_name_match(dims[i], x.name())) {
            if (found_y) std::swap(dims[i], dims[y_loc]);
            return *this;
        }
    }
    user_error << "Could not find variables " << x.name()
               << " and " << y.name() << " to reorder in schedule.\n";
    return *this;
}

Func &Func::reorder_storage(const std::vector<Var> &dims, size_t start) {
    // Reorder the first dimension with respect to all others, then
    // recursively reorder all remaining dimensions.
    for (size_t i = start + 1; i < dims.size(); i++) {
        reorder_storage(dims[start], dims[i]);
    }
    if ((dims.size() - start) > 2) {
        reorder_storage(dims, start + 1);
    }
    return *this;
}

Func &Func::reorder_storage(const std::vector<Var> &dims) {
    user_assert(dims.size() > 1) <<
        "reorder_storage must have at least two dimensions in reorder list.\n";

    return reorder_storage(dims, 0);
}

Func &Func::compute_at(Func f, RVar var) {
    return compute_at(f, Var(var.name()));
}

Func &Func::compute_at(Func f, Var var) {
    invalidate_cache();
    LoopLevel loop_level(f.name(), var.name());
    func.schedule().compute_level() = loop_level;
    if (func.schedule().store_level().is_inline()) {
        func.schedule().store_level() = loop_level;
    }
    return *this;
}

Func &Func::compute_root() {
    invalidate_cache();
    func.schedule().compute_level() = LoopLevel::root();
    if (func.schedule().store_level().is_inline()) {
        func.schedule().store_level() = LoopLevel::root();
    }
    return *this;
}

Func &Func::store_at(Func f, RVar var) {
    return store_at(f, Var(var.name()));
}

Func &Func::store_at(Func f, Var var) {
    invalidate_cache();
    func.schedule().store_level() = LoopLevel(f.name(), var.name());
    return *this;
}

Func &Func::store_root() {
    invalidate_cache();
    func.schedule().store_level() = LoopLevel::root();
    return *this;
}

Func &Func::compute_inline() {
    invalidate_cache();
    func.schedule().compute_level() = LoopLevel();
    func.schedule().store_level() = LoopLevel();
    return *this;
}

Func &Func::trace_loads() {
    invalidate_cache();
    func.trace_loads();
    return *this;
}

Func &Func::trace_stores() {
    invalidate_cache();
    func.trace_stores();
    return *this;
}

Func &Func::trace_realizations() {
    invalidate_cache();
    func.trace_realizations();
    return *this;
}

void Func::debug_to_file(const string &filename) {
    invalidate_cache();
    func.debug_file() = filename;
}

Stage Func::update(int idx) {
    user_assert(idx < num_update_definitions()) <<
      "Call to update with index larger than last defined update stage for Func \"" <<
      name() << "\".\n";
    invalidate_cache();
    return Stage(func.update_schedule(idx),
                 name() + ".update(" + std::to_string(idx) + ")");
}

Func::operator Stage() const {
    return Stage(func.schedule(), name());
}

FuncRefVar::FuncRefVar(Internal::Function f, const vector<Var> &a, int placeholder_pos) : func(f) {
    implicit_placeholder_pos = placeholder_pos;
    args.resize(a.size());
    for (size_t i = 0; i < a.size(); i++) {
        args[i] = a[i].name();
    }
}

namespace {
class CountImplicitVars : public Internal::IRGraphVisitor {
public:
    int count;

    CountImplicitVars(const vector<Expr> &e) : count(0) {
        for (size_t i = 0; i < e.size(); i++) {
            e[i].accept(this);
        }
    }

    using IRGraphVisitor::visit;

    void visit(const Variable *v) {
        int index = Var::implicit_index(v->name);
        if (index != -1) {
            if (index >= count) count = index + 1;
        }
    }
};
}

vector<string> FuncRefVar::args_with_implicit_vars(const vector<Expr> &e) const {
    vector<string> a = args;

    for (size_t i = 0; i < e.size(); i++) {
        user_assert(e[i].defined())
            << "Argument " << i << " in call to \"" << func.name() << "\" is undefined.\n";
    }

    CountImplicitVars count(e);

    if (count.count > 0) {
        if (implicit_placeholder_pos != -1) {
            Internal::debug(2) << "Adding " << count.count << " implicit vars to LHS of " <<
                func.name() << " at position " << implicit_placeholder_pos << "\n";

            vector<std::string>::iterator iter = a.begin() + implicit_placeholder_pos;
            for (int i = 0; i < count.count; i++) {
                iter = a.insert(iter, Var::implicit(i).name());
                iter++;
            }
        }
    }

    // Check the implicit vars in the RHS also exist in the LHS
    for (int i = 0; i < count.count; i++) {
        Var v = Var::implicit(i);
        bool found = false;
        for (size_t j = 0; j < a.size(); j++) {
            if (a[j] == v.name()) {
                found = true;
            }
        }
        user_assert(found)
            << "Right-hand-side of pure definition of " << func.name()
            << " uses implicit variables, but the left-hand-side does not"
            << " contain the placeholder symbol '_'.\n";
    }

    return a;
}

Stage FuncRefVar::operator=(Expr e) {
    return (*this) = Tuple({e});
}

Stage FuncRefVar::operator=(const Tuple &e) {
    // If the function has already been defined, this must actually be an update
    if (func.has_pure_definition()) {
        return FuncRefExpr(func, args) = e;
    }

    // Find implicit args in the expr and add them to the args list before calling define
    vector<string> a = args_with_implicit_vars(e.as_vector());
    func.define(a, e.as_vector());

    return Stage(func.schedule(), func.name());
}

Stage FuncRefVar::operator=(const FuncRefVar &e) {
    if (e.size() == 1) {
        return (*this) = Expr(e);
    } else {
        return (*this) = Tuple(e);
    }
}

Stage FuncRefVar::operator=(const FuncRefExpr &e) {
    if (e.size() == 1) {
        return (*this) = Expr(e);
    } else {
        return (*this) = Tuple(e);
    }
}

Stage FuncRefVar::operator+=(Expr e) {
    // This is actually an update
    return FuncRefExpr(func, args) += e;
}

Stage FuncRefVar::operator*=(Expr e) {
    // This is actually an update
    return FuncRefExpr(func, args) *= e;
}

Stage FuncRefVar::operator-=(Expr e) {
    // This is actually an update
    return FuncRefExpr(func, args) -= e;
}

Stage FuncRefVar::operator/=(Expr e) {
    // This is actually an update
    return FuncRefExpr(func, args) /= e;
}

FuncRefVar::operator Expr() const {
    user_assert(func.has_pure_definition() || func.has_extern_definition())
        << "Can't call Func \"" << func.name() << "\" because it has not yet been defined.\n";
    vector<Expr> expr_args(args.size());
    for (size_t i = 0; i < expr_args.size(); i++) {
        expr_args[i] = Var(args[i]);
    }
    user_assert(func.outputs() == 1)
        << "Can't convert a reference Func \"" << func.name()
        << "\" to an Expr, because \"" << func.name() << "\" returns a Tuple.\n";
    return Call::make(func, expr_args);
}

Expr FuncRefVar::operator[](int i) const {
    user_assert(func.has_pure_definition() || func.has_extern_definition())
        << "Can't call Func \"" << func.name() << "\" because it has not yet been defined.\n";

    user_assert(func.outputs() != 1)
        << "Can't index into a reference to Func \"" << func.name()
        << "\", because it does not return a Tuple.\n";
    user_assert(i >= 0 && i < func.outputs())
        << "Tuple index out of range in reference to Func \"" << func.name() << "\".\n";
    vector<Expr> expr_args(args.size());
    for (size_t j = 0; j < expr_args.size(); j++) {
        expr_args[j] = Var(args[j]);
    }
    return Call::make(func, expr_args, i);
}

size_t FuncRefVar::size() const {
    return func.outputs();
}

FuncRefExpr::FuncRefExpr(Internal::Function f, const vector<Expr> &a, int placeholder_pos) : func(f), args(a) {
    implicit_placeholder_pos = placeholder_pos;
    Internal::check_call_arg_types(f.name(), &args, args.size());
}

FuncRefExpr::FuncRefExpr(Internal::Function f, const vector<string> &a,
                         int placeholder_pos) : func(f) {
    implicit_placeholder_pos = placeholder_pos;
    args.resize(a.size());
    for (size_t i = 0; i < a.size(); i++) {
        args[i] = Var(a[i]);
    }
}

vector<Expr> FuncRefExpr::args_with_implicit_vars(const vector<Expr> &e) const {
    vector<Expr> a = args;

    for (size_t i = 0; i < e.size(); i++) {
        user_assert(e[i].defined())
            << "Argument " << (i+1) << " in call to \"" << func.name() << "\" is undefined.\n";
    }

    CountImplicitVars count(e);
    // TODO: Check if there is a test case for this and add one if not.
    // Implicit vars are also allowed in the lhs of an update. E.g.:
    // f(x, y, z) = x+y
    // g(x, y, z) = 0
    // g(f(r.x, _), _) = 1   (this means g(f(r.x, _0, _1), _0, _1) = 1)

    for (size_t i = 0; i < a.size(); i++) {
        a[i].accept(&count);
    }

    if (count.count > 0) {
        if (implicit_placeholder_pos != -1) {
            Internal::debug(2) << "Adding " << count.count << " implicit vars to LHS of " << func.name() << "\n";

            vector<Expr>::iterator iter = a.begin() + implicit_placeholder_pos;
            for (int i = 0; i < count.count; i++) {
                iter = a.insert(iter, Var::implicit(i));
                iter++;
            }
        }
    }

    // Check the implicit vars in the RHS also exist in the LHS
    for (int i = 0; i < count.count; i++) {
        Var v = Var::implicit(i);
        bool found = false;
        for (size_t j = 0; j < a.size(); j++) {
            if (const Variable *arg = a[j].as<Variable>()) {
                if (arg->name == v.name()) {
                    found = true;
                }
            }
        }
        user_assert(found)
            << "Right-hand-side of update definition of " << func.name()
            << " uses implicit variables, but the left-hand-side does not"
            << " contain the placeholder symbol '_'.\n";
    }

    return a;
}

Stage FuncRefExpr::operator=(Expr e) {
    return (*this) = Tuple({e});
}

Stage FuncRefExpr::operator=(const Tuple &e) {
    user_assert(func.has_pure_definition())
        << "Can't add an update definition to Func \"" << func.name()
        << "\" because it does not have a pure definition.\n";

    vector<Expr> a = args_with_implicit_vars(e.as_vector());
    func.define_update(args, e.as_vector());

    size_t update_stage = func.updates().size() - 1;
    return Stage(func.update_schedule(update_stage),
                 func.name() + ".update(" + std::to_string(update_stage) + ")");
}

Stage FuncRefExpr::operator=(const FuncRefExpr &e) {
    if (e.size() == 1) {
        return (*this) = Expr(e);
    } else {
        return (*this) = Tuple(e);
    }
}

Stage FuncRefExpr::operator=(const FuncRefVar &e) {
    if (e.size() == 1) {
        return (*this) = Expr(e);
    } else {
        return (*this) = Tuple(e);
    }
}

// Inject a suitable base-case definition given an update
// definition. This is a helper for FuncRefExpr::operator+= and co.
void define_base_case(Internal::Function func, const vector<Expr> &a, Expr e) {
    if (func.has_pure_definition()) return;
    vector<Var> pure_args(a.size());

    // Reuse names of existing pure args
    for (size_t i = 0; i < a.size(); i++) {
        if (const Variable *v = a[i].as<Variable>()) {
            if (!v->param.defined()) {
                pure_args[i] = Var(v->name);
            }
        } else {
            pure_args[i] = Var();
        }
    }

    FuncRefVar(func, pure_args) = e;
}

Stage FuncRefExpr::operator+=(Expr e) {
    vector<Expr> a = args_with_implicit_vars({e});
    define_base_case(func, a, cast(e.type(), 0));
    return (*this) = Expr(*this) + e;
}

Stage FuncRefExpr::operator*=(Expr e) {
    vector<Expr> a = args_with_implicit_vars({e});
    define_base_case(func, a, cast(e.type(), 1));
    return (*this) = Expr(*this) * e;
}

Stage FuncRefExpr::operator-=(Expr e) {
    vector<Expr> a = args_with_implicit_vars({e});
    define_base_case(func, a, cast(e.type(), 0));
    return (*this) = Expr(*this) - e;
}

Stage FuncRefExpr::operator/=(Expr e) {
    vector<Expr> a = args_with_implicit_vars({e});
    define_base_case(func, a, cast(e.type(), 1));
    return (*this) = Expr(*this) / e;
}

FuncRefExpr::operator Expr() const {
    user_assert(func.has_pure_definition() || func.has_extern_definition())
        << "Can't call Func \"" << func.name() << "\" because it has not yet been defined.\n";

    user_assert(func.outputs() == 1)
        << "Can't convert a reference Func \"" << func.name()
        << "\" to an Expr, because " << func.name() << " returns a Tuple.\n";

    return Call::make(func, args);
}

Expr FuncRefExpr::operator[](int i) const {
    user_assert(func.has_pure_definition() || func.has_extern_definition())
        << "Can't call Func \"" << func.name() << "\" because it has not yet been defined.\n";

    user_assert(func.outputs() != 1)
        << "Can't index into a reference to Func \"" << func.name()
        << "\", because it does not return a Tuple.\n";

    user_assert(i >= 0 && i < func.outputs())
        << "Tuple index out of range in reference to Func \"" << func.name() << "\".\n";

    return Call::make(func, args, i);
}

size_t FuncRefExpr::size() const {
    return func.outputs();
}

Realization Func::realize(std::vector<int32_t> sizes, const Target &target,
                          const std::map<std::string, JITExtern> &externs) {
    user_assert(defined()) << "Can't realize undefined Func.\n";
    vector<Buffer> outputs(func.outputs());
    for (size_t i = 0; i < outputs.size(); i++) {
        outputs[i] = Buffer(func.output_types()[i], sizes);
    }
    Realization r(outputs);
    realize(r, target, externs);
    return r;
}

Realization Func::realize(int x_size, int y_size, int z_size, int w_size, const Target &target,
                            const std::map<std::string, JITExtern> &externs) {
    user_assert(defined()) << "Can't realize undefined Func.\n";
    vector<Buffer> outputs(func.outputs());
    for (size_t i = 0; i < outputs.size(); i++) {
        outputs[i] = Buffer(func.output_types()[i], x_size, y_size, z_size, w_size);
    }
    Realization r(outputs);
    realize(r, target, externs);
    return r;
}

Realization Func::realize(int x_size, int y_size, int z_size, const Target &target,
                          const std::map<std::string, JITExtern> &externs) {
    return realize(x_size, y_size, z_size, 0, target, externs);
}

Realization Func::realize(int x_size, int y_size, const Target &target,
                          const std::map<std::string, JITExtern> &externs) {
    return realize(x_size, y_size, 0, 0, target, externs);
}

Realization Func::realize(int x_size, const Target &target,
                          const std::map<std::string, JITExtern> &externs) {
    return realize(x_size, 0, 0, 0, target, externs);
}

void Func::infer_input_bounds(int x_size, int y_size, int z_size, int w_size,
                              const std::map<std::string, JITExtern> &externs) {
    user_assert(defined()) << "Can't infer input bounds on an undefined Func.\n";
    vector<Buffer> outputs(func.outputs());
    for (size_t i = 0; i < outputs.size(); i++) {
        outputs[i] = Buffer(func.output_types()[i], x_size, y_size, z_size, w_size, (uint8_t *)1);
    }
    Realization r(outputs);
    infer_input_bounds(r, externs);
}

OutputImageParam Func::output_buffer() const {
    user_assert(defined())
        << "Can't access output buffer of undefined Func.\n";
    user_assert(func.output_buffers().size() == 1)
        << "Can't call Func::output_buffer on Func \"" << name()
        << "\" because it returns a Tuple.\n";
    return OutputImageParam(func.output_buffers()[0]);
}

vector<OutputImageParam> Func::output_buffers() const {
    user_assert(defined())
        << "Can't access output buffers of undefined Func.\n";

    vector<OutputImageParam> bufs(func.output_buffers().size());
    for (size_t i = 0; i < bufs.size(); i++) {
        bufs[i] = OutputImageParam(func.output_buffers()[i]);
    }
    return bufs;
}

Pipeline Func::pipeline() {
    if (!pipeline_.defined()) {
        pipeline_ = Pipeline(*this);
    }
    internal_assert(pipeline_.defined());
    return pipeline_;
}

vector<Argument> Func::infer_arguments() const {
    return Pipeline(*this).infer_arguments();
}

Module Func::compile_to_module(const vector<Argument> &args, const std::string &fn_name, const Target &target) {
    return pipeline().compile_to_module(args, fn_name, target);
}


void Func::compile_to(const Outputs &output_files,
                      const vector<Argument> &args,
                      const string &fn_name,
                      const Target &target) {
    pipeline().compile_to(output_files, args, fn_name, target);
}

void Func::compile_to_bitcode(const string &filename, const vector<Argument> &args, const string &fn_name,
                              const Target &target) {
    pipeline().compile_to_bitcode(filename, args, fn_name, target);
}

void Func::compile_to_bitcode(const string &filename, const vector<Argument> &args,
                              const Target &target) {
    pipeline().compile_to_bitcode(filename, args, "", target);
}

void Func::compile_to_object(const string &filename, const vector<Argument> &args,
                             const string &fn_name, const Target &target) {
    pipeline().compile_to_object(filename, args, fn_name, target);
}

void Func::compile_to_object(const string &filename, const vector<Argument> &args,
                             const Target &target) {
    pipeline().compile_to_object(filename, args, "", target);
}

void Func::compile_to_header(const string &filename, const vector<Argument> &args,
                             const string &fn_name, const Target &target) {
    pipeline().compile_to_header(filename, args, fn_name, target);
}

void Func::compile_to_c(const string &filename, const vector<Argument> &args,
                        const string &fn_name, const Target &target) {
    pipeline().compile_to_c(filename, args, fn_name, target);
}

void Func::compile_to_lowered_stmt(const string &filename,
                                   const vector<Argument> &args,
                                   StmtOutputFormat fmt,
                                   const Target &target) {
    pipeline().compile_to_lowered_stmt(filename, args, fmt, target);
}

void Func::print_loop_nest() {
    pipeline().print_loop_nest();
}

void Func::compile_to_file(const string &filename_prefix,
                           const vector<Argument> &args,
                           const Target &target) {
    pipeline().compile_to_file(filename_prefix, args, target);
}

void Func::compile_to_assembly(const string &filename, const vector<Argument> &args, const string &fn_name,
                               const Target &target) {
    pipeline().compile_to_assembly(filename, args, fn_name, target);
}

void Func::compile_to_assembly(const string &filename, const vector<Argument> &args, const Target &target) {
    pipeline().compile_to_assembly(filename, args, "", target);
}

// JIT-related code

void Func::set_error_handler(void (*handler)(void *, const char *)) {
    pipeline().set_error_handler(handler);
}

void Func::set_custom_allocator(void *(*cust_malloc)(void *, size_t),
                                void (*cust_free)(void *, void *)) {
    pipeline().set_custom_allocator(cust_malloc, cust_free);
}

void Func::set_custom_do_par_for(int (*cust_do_par_for)(void *, int (*)(void *, int, uint8_t *), int, int, uint8_t *)) {
    pipeline().set_custom_do_par_for(cust_do_par_for);
}

void Func::set_custom_do_task(int (*cust_do_task)(void *, int (*)(void *, int, uint8_t *), int, uint8_t *)) {
    pipeline().set_custom_do_task(cust_do_task);
}

void Func::set_custom_trace(int (*trace_fn)(void *, const halide_trace_event *)) {
    pipeline().set_custom_trace(trace_fn);
}

void Func::set_custom_print(void (*cust_print)(void *, const char *)) {
    pipeline().set_custom_print(cust_print);
}

void Func::add_custom_lowering_pass(IRMutator *pass, void (*deleter)(IRMutator *)) {
    pipeline().add_custom_lowering_pass(pass, deleter);
}

void Func::clear_custom_lowering_passes() {
    pipeline().clear_custom_lowering_passes();
}

<<<<<<< HEAD
void Func::realize(Buffer b, const Target &target,
                   const std::map<std::string, JITExtern> &externs) {
    realize(Realization({b}), target, externs);
=======
const vector<CustomLoweringPass> &Func::custom_lowering_passes() {
    return pipeline().custom_lowering_passes();
>>>>>>> 2133e8c4
}

const Internal::JITHandlers &Func::jit_handlers() {
    return pipeline().jit_handlers();
}

void Func::realize(Buffer b, const Target &target) {
    pipeline().realize(b, target);
}

<<<<<<< HEAD
void Func::realize(Realization dst, const Target &target,
                   const std::map<std::string, JITExtern> &externs) {
    if (!compiled_module.argv_function()) {
        compile_jit(target, externs);
    }

    internal_assert(compiled_module.argv_function());

    // Check the type and dimensionality of the buffer
    for (size_t i = 0; i < dst.size(); i++) {
        user_assert(dst[i].dimensions() == dimensions())
            << "Can't realize Func \"" << name()
            << "\" into Buffer \"" << dst[i].name()
            << "\" because Buffer \"" << dst[i].name()
            << "\" is " << dst[i].dimensions() << "-dimensional"
            << ", but Func \"" << name()
            << "\" is " << dimensions() << "-dimensional.\n";
        user_assert(dst[i].type() == func.output_types()[i])
            << "Can't realize Func \"" << name()
            << "\" into Buffer \"" << dst[i].name()
            << "\" because Buffer \"" << dst[i].name()
            << "\" has type " << dst[i].type()
            << ", but Func \"" << name()
            << "\" has type " << func.output_types()[i] << ".\n";
    }

    JITFuncCallContext jit_context(jit_handlers, jit_user_context);

    // Update the address of the buffers we're realizing into
    for (size_t i = 0; i < dst.size(); i++) {
        arg_values[arg_values.size()-dst.size()+i] = dst[i].raw_buffer();
    }

    // Update the addresses of the image param args
    Internal::debug(3) << image_param_args.size() << " image param args to set\n";
    for (size_t i = 0; i < image_param_args.size(); i++) {
        Internal::debug(3) << "Updating address for image param: " << image_param_args[i].second.name() << "\n";
        Buffer b = image_param_args[i].second.get_buffer();
        user_assert(b.defined())
            << "ImageParam \"" << image_param_args[i].second.name()
            << "\" is not bound to a buffer.\n";
        buffer_t *buf = b.raw_buffer();
        arg_values[image_param_args[i].first] = buf;
        user_assert(buf->host || buf->dev)
            << "ImageParam \"" << image_param_args[i].second.name()
            << "\" is bound to Buffer " << b.name()
            << " which has NULL host and dev pointers\n";
    }

    for (size_t i = 0; i < arg_values.size(); i++) {
        Internal::debug(2) << "Arg " << i << " = " << arg_values[i] << " (" << *(void * const *)arg_values[i] << ")\n";
        internal_assert(arg_values[i])
            << "An argument to a jitted function is null\n";
    }

    // Always add a custom error handler to capture any error messages.
    // (If there is a user-set error handler, it will be called as well.)

    Internal::debug(2) << "Calling jitted function\n";
    int exit_status = compiled_module.argv_function()(&(arg_values[0]));
    Internal::debug(2) << "Back from jitted function. Exit status was " << exit_status << "\n";

    jit_context.finalize(exit_status);
}

void Func::infer_input_bounds(Buffer dst,
                              const std::map<std::string, JITExtern> &externs) {
    infer_input_bounds(Realization({dst}), externs);
}

void Func::infer_input_bounds(Realization dst,
                              const std::map<std::string, JITExtern> &externs) {
    if (!compiled_module.argv_function()) {
        compile_jit(get_jit_target_from_environment(), externs);
    }

    internal_assert(compiled_module.argv_function());

    JITFuncCallContext jit_context(jit_handlers, jit_user_context);

    // Check the type and dimensionality of the buffer
    for (size_t i = 0; i < dst.size(); i++) {
        user_assert(dst[i].dimensions() == dimensions())
            << "Can't infer input bounds for Func \"" << name()
            << "\" using output Buffer \"" << dst[i].name()
            << "\" because Buffer \"" << dst[i].name()
            << "\" is " << dst[i].dimensions() << "-dimensional"
            << ", but Func \"" << name()
            << "\" is " << dimensions() << "-dimensional.\n";
        user_assert(dst[i].type() == func.output_types()[i])
            << "Can't infer input bounds for Func \"" << name()
            << "\" using output Buffer \"" << dst[i].name()
            << "\" because Buffer \"" << dst[i].name()
            << "\" has type " << dst[i].type()
            << ", but Func \"" << name()
            << "\" has type " << func.output_types()[i] << ".\n";
    }

    // Update the address of the buffers we're realizing into
    for (size_t i = 0; i < dst.size(); i++) {
        arg_values[arg_values.size()-dst.size()+i] = dst[i].raw_buffer();
    }

    // Update the addresses of the image param args
    Internal::debug(3) << image_param_args.size() << " image param args to set\n";
    vector<buffer_t> dummy_buffers;
    // We're going to be taking addresses of elements as we push_back,
    // so reserve enough space to avoid reallocation.
    dummy_buffers.reserve(image_param_args.size());
    for (size_t i = 0; i < image_param_args.size(); i++) {
        Internal::debug(3) << "Updating address for image param: " << image_param_args[i].second.name() << "\n";
        Buffer b = image_param_args[i].second.get_buffer();
        if (b.defined()) {
            arg_values[image_param_args[i].first] = b.raw_buffer();
        } else {
            Internal::debug(1) << "Going to infer input size for param " << image_param_args[i].second.name() << "\n";
            buffer_t buf;
            memset(&buf, 0, sizeof(buffer_t));
            dummy_buffers.push_back(buf);
            arg_values[image_param_args[i].first] = &dummy_buffers[dummy_buffers.size()-1];
        }
    }

    for (size_t i = 0; i < arg_values.size(); i++) {
        Internal::debug(2) << "Arg " << i << " = " << arg_values[i] << " (" << *(void * const *)arg_values[i] << ")\n";
        internal_assert(arg_values[i]) << "An argument to a jitted function is null.\n";
    }

    // Figure out which buffers to watch for changes
    vector<const buffer_t *> tracked_buffers;
    for (size_t i = 0; i < dummy_buffers.size(); i++) {
        tracked_buffers.push_back(&dummy_buffers[i]);
    }
    for (size_t i = 0; i < dst.size(); i++) {
        if (dst[i].host_ptr() == NULL) {
            tracked_buffers.push_back(dst[i].raw_buffer());
        }
    }
    vector<buffer_t> old_buffer(tracked_buffers.size());

    const int max_iters = 16;
    int iter = 0;

    for (iter = 0; iter < max_iters; iter++) {
        // Make a copy of the buffers we expect to be mutated
        for (size_t j = 0; j < tracked_buffers.size(); j++) {
            old_buffer[j] = *tracked_buffers[j];
        }
        Internal::debug(2) << "Calling jitted function\n";
        int exit_status = compiled_module.argv_function()(&(arg_values[0]));

        jit_context.report_if_error(exit_status);

        Internal::debug(2) << "Back from jitted function\n";
        bool changed = false;

        // Check if there were any changed
        for (size_t j = 0; j < tracked_buffers.size(); j++) {
            if (memcmp(&old_buffer[j], tracked_buffers[j], sizeof(buffer_t))) {
                changed = true;
            }
        }
        if (!changed) {
            break;
        }
    }

    jit_context.finalize(0);

    user_assert(iter < max_iters)
        << "Inferring input bounds on Func \"" << name() << "\""
        << " didn't converge after " << max_iters
        << " iterations. There may be unsatisfiable constraints\n";

    // Now allocate the resulting buffers
    size_t j = 0;
    for (size_t i = 0; i < image_param_args.size(); i++) {
        Buffer b = image_param_args[i].second.get_buffer();
        if (!b.defined()) {
            buffer_t buf = dummy_buffers[j];

            Internal::debug(1) << "Inferred bounds for " << image_param_args[i].second.name() << ": ("
                               << buf.min[0] << ","
                               << buf.min[1] << ","
                               << buf.min[2] << ","
                               << buf.min[3] << ")..("
                               << buf.min[0] + buf.extent[0] << ","
                               << buf.min[1] + buf.extent[1] << ","
                               << buf.min[2] + buf.extent[2] << ","
                               << buf.min[3] + buf.extent[3] << ")\n";

            // Figure out how much memory to allocate for this buffer
            size_t min_idx = 0, max_idx = 0;
            for (int d = 0; d < 4; d++) {
                if (buf.stride[d] > 0) {
                    min_idx += buf.min[d] * buf.stride[d];
                    max_idx += (buf.min[d] + buf.extent[d] - 1) * buf.stride[d];
                } else {
                    max_idx += buf.min[d] * buf.stride[d];
                    min_idx += (buf.min[d] + buf.extent[d] - 1) * buf.stride[d];
                }
            }
            size_t total_size = (max_idx - min_idx);
            while (total_size & 0x1f) total_size++;

            // Allocate enough memory with the right dimensionality.
            Buffer buffer(image_param_args[i].second.type(), total_size,
                          buf.extent[1] > 0 ? 1 : 0,
                          buf.extent[2] > 0 ? 1 : 0,
                          buf.extent[3] > 0 ? 1 : 0);

            // Rewrite the buffer fields to match the ones returned
            for (int d = 0; d < 4; d++) {
                buffer.raw_buffer()->min[d] = buf.min[d];
                buffer.raw_buffer()->stride[d] = buf.stride[d];
                buffer.raw_buffer()->extent[d] = buf.extent[d];
            }
            j++;
            image_param_args[i].second.set_buffer(buffer);
        }
    }
}

std::vector<JITModule> Func::make_externs_jit_module(const Target &target,
                                                     std::map<std::string, JITExtern> &externs_in_out) {
    std::vector<JITModule> result;

    // Externs that are Funcs get their own JITModule. All standalone functions are
    // held in a single JITModule at the end of the list (if there are any).
    JITModule free_standing_jit_externs;
    for (std::map<std::string, JITExtern>::iterator iter = externs_in_out.begin();
         iter != externs_in_out.end();
         iter++) {
        const JITExtern &jit_extern(iter->second);
        if (iter->second.func != NULL) {
            if (!jit_extern.func->compiled_module.compiled()) {
                jit_extern.func->compile_jit(target, jit_extern.func_externs);
            }
            
            free_standing_jit_externs.add_dependency(iter->second.func->compiled_module);
            free_standing_jit_externs.add_symbol_for_export(iter->first, iter->second.func->compiled_module.entrypoint_symbol());
            iter->second.c_function = iter->second.func->compiled_module.entrypoint_symbol().address;
            iter->second.is_void_return = false;
            iter->second.ret_type = Int(32);
            std::vector<Argument> args = iter->second.func->arg_types;
            for (const Argument &arg : args) {
                 ScalarOrBufferT arg_type_info;
                 arg_type_info.is_buffer = arg.kind != Argument::InputScalar;
                 if (!arg_type_info.is_buffer) {
                     arg_type_info.scalar_type = arg.type;
                 }
                 iter->second.arg_types.push_back(arg_type_info);
            }
            iter->second.func = NULL;
        } else {
            free_standing_jit_externs.add_extern_for_export(iter->first, jit_extern);
        }
    }
    if (free_standing_jit_externs.compiled() || !free_standing_jit_externs.exports().empty()) {
        result.push_back(free_standing_jit_externs);
    }
    return result;
}

void *Func::compile_jit(const Target &target_arg,
                        const std::map<std::string, JITExtern> &externs) {
    user_assert(defined()) << "Can't jit-compile undefined Func.\n";

    Target target(target_arg);
    target.set_feature(Target::JIT);
    target.set_feature(Target::UserContext);

    lower(target);

    // Infer arguments
    InferArguments infer_args(name());
    lowered.accept(&infer_args);

    // For jitting, we always add jit_user_context,
    // regardless of whether Target::UserContext is set.
    Expr uc_expr = Internal::Variable::make(type_of<void*>(), jit_user_context.name(), jit_user_context);
    uc_expr.accept(&infer_args);

    arg_types = infer_args.arg_types;
    arg_values = infer_args.arg_values;

    for (int i = 0; i < func.outputs(); i++) {
        string buffer_name = name();
        if (func.outputs() > 1) {
            buffer_name = buffer_name + '.' + std::to_string(i);
        }
        Type t = func.output_types()[i];
        Argument me(buffer_name, Argument::OutputBuffer, t, dimensions());
        infer_args.arg_types.push_back(me);
        arg_types.push_back(me);
        arg_values.push_back(NULL); // A spot to put the address of this output buffer
    }
    image_param_args = infer_args.image_param_args;

    Internal::debug(2) << "Inferred argument list:\n";
    for (size_t i = 0; i < infer_args.arg_types.size(); i++) {
        Internal::debug(2) << infer_args.arg_types[i].name << ", "
                           << infer_args.arg_types[i].type << ", "
                           << infer_args.arg_types[i].is_buffer() << "\n";
    }

    // Sanitise the name of the generated function
    string n = name();
    for (size_t i = 0; i < n.size(); i++) {
        if (!isalnum(n[i])) {
            n[i] = '_';
        }
    }

    // Make a module.
    Module module(name(), target.with_feature(Target::JIT));
    LoweredFunc lfn(n, infer_args.arg_types, lowered, LoweredFunc::External);
    module.append(lfn);

    if (debug::debug_level >= 3) {
        compile_module_to_native(module, name() + ".bc", name() + ".s");
        compile_module_to_text(module, name() + ".stmt");
    }

    std::map<std::string, JITExtern> lowered_externs = externs;
    compiled_module = JITModule(module, lfn, make_externs_jit_module(target_arg, lowered_externs));
    return compiled_module.main_function();
=======
void Func::realize(Realization dst, const Target &target) {
    pipeline().realize(dst, target);
}

void Func::infer_input_bounds(Buffer dst) {
    pipeline().infer_input_bounds(dst);
}

void Func::infer_input_bounds(Realization dst) {
    pipeline().infer_input_bounds(dst);
>>>>>>> 2133e8c4
}

void *Func::compile_jit(const Target &target) {
    return pipeline().compile_jit(target);
}

EXPORT Var _("_");
EXPORT Var _0("_0"), _1("_1"), _2("_2"), _3("_3"), _4("_4"),
           _5("_5"), _6("_6"), _7("_7"), _8("_8"), _9("_9");

}<|MERGE_RESOLUTION|>--- conflicted
+++ resolved
@@ -1506,54 +1506,48 @@
     return func.outputs();
 }
 
-Realization Func::realize(std::vector<int32_t> sizes, const Target &target,
-                          const std::map<std::string, JITExtern> &externs) {
+Realization Func::realize(std::vector<int32_t> sizes, const Target &target) {
     user_assert(defined()) << "Can't realize undefined Func.\n";
     vector<Buffer> outputs(func.outputs());
     for (size_t i = 0; i < outputs.size(); i++) {
         outputs[i] = Buffer(func.output_types()[i], sizes);
     }
     Realization r(outputs);
-    realize(r, target, externs);
+    realize(r, target);
     return r;
 }
 
-Realization Func::realize(int x_size, int y_size, int z_size, int w_size, const Target &target,
-                            const std::map<std::string, JITExtern> &externs) {
+Realization Func::realize(int x_size, int y_size, int z_size, int w_size, const Target &target) {
     user_assert(defined()) << "Can't realize undefined Func.\n";
     vector<Buffer> outputs(func.outputs());
     for (size_t i = 0; i < outputs.size(); i++) {
         outputs[i] = Buffer(func.output_types()[i], x_size, y_size, z_size, w_size);
     }
     Realization r(outputs);
-    realize(r, target, externs);
+    realize(r, target);
     return r;
 }
 
-Realization Func::realize(int x_size, int y_size, int z_size, const Target &target,
-                          const std::map<std::string, JITExtern> &externs) {
-    return realize(x_size, y_size, z_size, 0, target, externs);
-}
-
-Realization Func::realize(int x_size, int y_size, const Target &target,
-                          const std::map<std::string, JITExtern> &externs) {
-    return realize(x_size, y_size, 0, 0, target, externs);
-}
-
-Realization Func::realize(int x_size, const Target &target,
-                          const std::map<std::string, JITExtern> &externs) {
-    return realize(x_size, 0, 0, 0, target, externs);
-}
-
-void Func::infer_input_bounds(int x_size, int y_size, int z_size, int w_size,
-                              const std::map<std::string, JITExtern> &externs) {
+Realization Func::realize(int x_size, int y_size, int z_size, const Target &target) {
+    return realize(x_size, y_size, z_size, 0, target);
+}
+
+Realization Func::realize(int x_size, int y_size, const Target &target) {
+    return realize(x_size, y_size, 0, 0, target);
+}
+
+Realization Func::realize(int x_size, const Target &target) {
+    return realize(x_size, 0, 0, 0, target);
+}
+
+void Func::infer_input_bounds(int x_size, int y_size, int z_size, int w_size) {
     user_assert(defined()) << "Can't infer input bounds on an undefined Func.\n";
     vector<Buffer> outputs(func.outputs());
     for (size_t i = 0; i < outputs.size(); i++) {
         outputs[i] = Buffer(func.output_types()[i], x_size, y_size, z_size, w_size, (uint8_t *)1);
     }
     Realization r(outputs);
-    infer_input_bounds(r, externs);
+    infer_input_bounds(r);
 }
 
 OutputImageParam Func::output_buffer() const {
@@ -1691,14 +1685,8 @@
     pipeline().clear_custom_lowering_passes();
 }
 
-<<<<<<< HEAD
-void Func::realize(Buffer b, const Target &target,
-                   const std::map<std::string, JITExtern> &externs) {
-    realize(Realization({b}), target, externs);
-=======
 const vector<CustomLoweringPass> &Func::custom_lowering_passes() {
     return pipeline().custom_lowering_passes();
->>>>>>> 2133e8c4
 }
 
 const Internal::JITHandlers &Func::jit_handlers() {
@@ -1709,335 +1697,6 @@
     pipeline().realize(b, target);
 }
 
-<<<<<<< HEAD
-void Func::realize(Realization dst, const Target &target,
-                   const std::map<std::string, JITExtern> &externs) {
-    if (!compiled_module.argv_function()) {
-        compile_jit(target, externs);
-    }
-
-    internal_assert(compiled_module.argv_function());
-
-    // Check the type and dimensionality of the buffer
-    for (size_t i = 0; i < dst.size(); i++) {
-        user_assert(dst[i].dimensions() == dimensions())
-            << "Can't realize Func \"" << name()
-            << "\" into Buffer \"" << dst[i].name()
-            << "\" because Buffer \"" << dst[i].name()
-            << "\" is " << dst[i].dimensions() << "-dimensional"
-            << ", but Func \"" << name()
-            << "\" is " << dimensions() << "-dimensional.\n";
-        user_assert(dst[i].type() == func.output_types()[i])
-            << "Can't realize Func \"" << name()
-            << "\" into Buffer \"" << dst[i].name()
-            << "\" because Buffer \"" << dst[i].name()
-            << "\" has type " << dst[i].type()
-            << ", but Func \"" << name()
-            << "\" has type " << func.output_types()[i] << ".\n";
-    }
-
-    JITFuncCallContext jit_context(jit_handlers, jit_user_context);
-
-    // Update the address of the buffers we're realizing into
-    for (size_t i = 0; i < dst.size(); i++) {
-        arg_values[arg_values.size()-dst.size()+i] = dst[i].raw_buffer();
-    }
-
-    // Update the addresses of the image param args
-    Internal::debug(3) << image_param_args.size() << " image param args to set\n";
-    for (size_t i = 0; i < image_param_args.size(); i++) {
-        Internal::debug(3) << "Updating address for image param: " << image_param_args[i].second.name() << "\n";
-        Buffer b = image_param_args[i].second.get_buffer();
-        user_assert(b.defined())
-            << "ImageParam \"" << image_param_args[i].second.name()
-            << "\" is not bound to a buffer.\n";
-        buffer_t *buf = b.raw_buffer();
-        arg_values[image_param_args[i].first] = buf;
-        user_assert(buf->host || buf->dev)
-            << "ImageParam \"" << image_param_args[i].second.name()
-            << "\" is bound to Buffer " << b.name()
-            << " which has NULL host and dev pointers\n";
-    }
-
-    for (size_t i = 0; i < arg_values.size(); i++) {
-        Internal::debug(2) << "Arg " << i << " = " << arg_values[i] << " (" << *(void * const *)arg_values[i] << ")\n";
-        internal_assert(arg_values[i])
-            << "An argument to a jitted function is null\n";
-    }
-
-    // Always add a custom error handler to capture any error messages.
-    // (If there is a user-set error handler, it will be called as well.)
-
-    Internal::debug(2) << "Calling jitted function\n";
-    int exit_status = compiled_module.argv_function()(&(arg_values[0]));
-    Internal::debug(2) << "Back from jitted function. Exit status was " << exit_status << "\n";
-
-    jit_context.finalize(exit_status);
-}
-
-void Func::infer_input_bounds(Buffer dst,
-                              const std::map<std::string, JITExtern> &externs) {
-    infer_input_bounds(Realization({dst}), externs);
-}
-
-void Func::infer_input_bounds(Realization dst,
-                              const std::map<std::string, JITExtern> &externs) {
-    if (!compiled_module.argv_function()) {
-        compile_jit(get_jit_target_from_environment(), externs);
-    }
-
-    internal_assert(compiled_module.argv_function());
-
-    JITFuncCallContext jit_context(jit_handlers, jit_user_context);
-
-    // Check the type and dimensionality of the buffer
-    for (size_t i = 0; i < dst.size(); i++) {
-        user_assert(dst[i].dimensions() == dimensions())
-            << "Can't infer input bounds for Func \"" << name()
-            << "\" using output Buffer \"" << dst[i].name()
-            << "\" because Buffer \"" << dst[i].name()
-            << "\" is " << dst[i].dimensions() << "-dimensional"
-            << ", but Func \"" << name()
-            << "\" is " << dimensions() << "-dimensional.\n";
-        user_assert(dst[i].type() == func.output_types()[i])
-            << "Can't infer input bounds for Func \"" << name()
-            << "\" using output Buffer \"" << dst[i].name()
-            << "\" because Buffer \"" << dst[i].name()
-            << "\" has type " << dst[i].type()
-            << ", but Func \"" << name()
-            << "\" has type " << func.output_types()[i] << ".\n";
-    }
-
-    // Update the address of the buffers we're realizing into
-    for (size_t i = 0; i < dst.size(); i++) {
-        arg_values[arg_values.size()-dst.size()+i] = dst[i].raw_buffer();
-    }
-
-    // Update the addresses of the image param args
-    Internal::debug(3) << image_param_args.size() << " image param args to set\n";
-    vector<buffer_t> dummy_buffers;
-    // We're going to be taking addresses of elements as we push_back,
-    // so reserve enough space to avoid reallocation.
-    dummy_buffers.reserve(image_param_args.size());
-    for (size_t i = 0; i < image_param_args.size(); i++) {
-        Internal::debug(3) << "Updating address for image param: " << image_param_args[i].second.name() << "\n";
-        Buffer b = image_param_args[i].second.get_buffer();
-        if (b.defined()) {
-            arg_values[image_param_args[i].first] = b.raw_buffer();
-        } else {
-            Internal::debug(1) << "Going to infer input size for param " << image_param_args[i].second.name() << "\n";
-            buffer_t buf;
-            memset(&buf, 0, sizeof(buffer_t));
-            dummy_buffers.push_back(buf);
-            arg_values[image_param_args[i].first] = &dummy_buffers[dummy_buffers.size()-1];
-        }
-    }
-
-    for (size_t i = 0; i < arg_values.size(); i++) {
-        Internal::debug(2) << "Arg " << i << " = " << arg_values[i] << " (" << *(void * const *)arg_values[i] << ")\n";
-        internal_assert(arg_values[i]) << "An argument to a jitted function is null.\n";
-    }
-
-    // Figure out which buffers to watch for changes
-    vector<const buffer_t *> tracked_buffers;
-    for (size_t i = 0; i < dummy_buffers.size(); i++) {
-        tracked_buffers.push_back(&dummy_buffers[i]);
-    }
-    for (size_t i = 0; i < dst.size(); i++) {
-        if (dst[i].host_ptr() == NULL) {
-            tracked_buffers.push_back(dst[i].raw_buffer());
-        }
-    }
-    vector<buffer_t> old_buffer(tracked_buffers.size());
-
-    const int max_iters = 16;
-    int iter = 0;
-
-    for (iter = 0; iter < max_iters; iter++) {
-        // Make a copy of the buffers we expect to be mutated
-        for (size_t j = 0; j < tracked_buffers.size(); j++) {
-            old_buffer[j] = *tracked_buffers[j];
-        }
-        Internal::debug(2) << "Calling jitted function\n";
-        int exit_status = compiled_module.argv_function()(&(arg_values[0]));
-
-        jit_context.report_if_error(exit_status);
-
-        Internal::debug(2) << "Back from jitted function\n";
-        bool changed = false;
-
-        // Check if there were any changed
-        for (size_t j = 0; j < tracked_buffers.size(); j++) {
-            if (memcmp(&old_buffer[j], tracked_buffers[j], sizeof(buffer_t))) {
-                changed = true;
-            }
-        }
-        if (!changed) {
-            break;
-        }
-    }
-
-    jit_context.finalize(0);
-
-    user_assert(iter < max_iters)
-        << "Inferring input bounds on Func \"" << name() << "\""
-        << " didn't converge after " << max_iters
-        << " iterations. There may be unsatisfiable constraints\n";
-
-    // Now allocate the resulting buffers
-    size_t j = 0;
-    for (size_t i = 0; i < image_param_args.size(); i++) {
-        Buffer b = image_param_args[i].second.get_buffer();
-        if (!b.defined()) {
-            buffer_t buf = dummy_buffers[j];
-
-            Internal::debug(1) << "Inferred bounds for " << image_param_args[i].second.name() << ": ("
-                               << buf.min[0] << ","
-                               << buf.min[1] << ","
-                               << buf.min[2] << ","
-                               << buf.min[3] << ")..("
-                               << buf.min[0] + buf.extent[0] << ","
-                               << buf.min[1] + buf.extent[1] << ","
-                               << buf.min[2] + buf.extent[2] << ","
-                               << buf.min[3] + buf.extent[3] << ")\n";
-
-            // Figure out how much memory to allocate for this buffer
-            size_t min_idx = 0, max_idx = 0;
-            for (int d = 0; d < 4; d++) {
-                if (buf.stride[d] > 0) {
-                    min_idx += buf.min[d] * buf.stride[d];
-                    max_idx += (buf.min[d] + buf.extent[d] - 1) * buf.stride[d];
-                } else {
-                    max_idx += buf.min[d] * buf.stride[d];
-                    min_idx += (buf.min[d] + buf.extent[d] - 1) * buf.stride[d];
-                }
-            }
-            size_t total_size = (max_idx - min_idx);
-            while (total_size & 0x1f) total_size++;
-
-            // Allocate enough memory with the right dimensionality.
-            Buffer buffer(image_param_args[i].second.type(), total_size,
-                          buf.extent[1] > 0 ? 1 : 0,
-                          buf.extent[2] > 0 ? 1 : 0,
-                          buf.extent[3] > 0 ? 1 : 0);
-
-            // Rewrite the buffer fields to match the ones returned
-            for (int d = 0; d < 4; d++) {
-                buffer.raw_buffer()->min[d] = buf.min[d];
-                buffer.raw_buffer()->stride[d] = buf.stride[d];
-                buffer.raw_buffer()->extent[d] = buf.extent[d];
-            }
-            j++;
-            image_param_args[i].second.set_buffer(buffer);
-        }
-    }
-}
-
-std::vector<JITModule> Func::make_externs_jit_module(const Target &target,
-                                                     std::map<std::string, JITExtern> &externs_in_out) {
-    std::vector<JITModule> result;
-
-    // Externs that are Funcs get their own JITModule. All standalone functions are
-    // held in a single JITModule at the end of the list (if there are any).
-    JITModule free_standing_jit_externs;
-    for (std::map<std::string, JITExtern>::iterator iter = externs_in_out.begin();
-         iter != externs_in_out.end();
-         iter++) {
-        const JITExtern &jit_extern(iter->second);
-        if (iter->second.func != NULL) {
-            if (!jit_extern.func->compiled_module.compiled()) {
-                jit_extern.func->compile_jit(target, jit_extern.func_externs);
-            }
-            
-            free_standing_jit_externs.add_dependency(iter->second.func->compiled_module);
-            free_standing_jit_externs.add_symbol_for_export(iter->first, iter->second.func->compiled_module.entrypoint_symbol());
-            iter->second.c_function = iter->second.func->compiled_module.entrypoint_symbol().address;
-            iter->second.is_void_return = false;
-            iter->second.ret_type = Int(32);
-            std::vector<Argument> args = iter->second.func->arg_types;
-            for (const Argument &arg : args) {
-                 ScalarOrBufferT arg_type_info;
-                 arg_type_info.is_buffer = arg.kind != Argument::InputScalar;
-                 if (!arg_type_info.is_buffer) {
-                     arg_type_info.scalar_type = arg.type;
-                 }
-                 iter->second.arg_types.push_back(arg_type_info);
-            }
-            iter->second.func = NULL;
-        } else {
-            free_standing_jit_externs.add_extern_for_export(iter->first, jit_extern);
-        }
-    }
-    if (free_standing_jit_externs.compiled() || !free_standing_jit_externs.exports().empty()) {
-        result.push_back(free_standing_jit_externs);
-    }
-    return result;
-}
-
-void *Func::compile_jit(const Target &target_arg,
-                        const std::map<std::string, JITExtern> &externs) {
-    user_assert(defined()) << "Can't jit-compile undefined Func.\n";
-
-    Target target(target_arg);
-    target.set_feature(Target::JIT);
-    target.set_feature(Target::UserContext);
-
-    lower(target);
-
-    // Infer arguments
-    InferArguments infer_args(name());
-    lowered.accept(&infer_args);
-
-    // For jitting, we always add jit_user_context,
-    // regardless of whether Target::UserContext is set.
-    Expr uc_expr = Internal::Variable::make(type_of<void*>(), jit_user_context.name(), jit_user_context);
-    uc_expr.accept(&infer_args);
-
-    arg_types = infer_args.arg_types;
-    arg_values = infer_args.arg_values;
-
-    for (int i = 0; i < func.outputs(); i++) {
-        string buffer_name = name();
-        if (func.outputs() > 1) {
-            buffer_name = buffer_name + '.' + std::to_string(i);
-        }
-        Type t = func.output_types()[i];
-        Argument me(buffer_name, Argument::OutputBuffer, t, dimensions());
-        infer_args.arg_types.push_back(me);
-        arg_types.push_back(me);
-        arg_values.push_back(NULL); // A spot to put the address of this output buffer
-    }
-    image_param_args = infer_args.image_param_args;
-
-    Internal::debug(2) << "Inferred argument list:\n";
-    for (size_t i = 0; i < infer_args.arg_types.size(); i++) {
-        Internal::debug(2) << infer_args.arg_types[i].name << ", "
-                           << infer_args.arg_types[i].type << ", "
-                           << infer_args.arg_types[i].is_buffer() << "\n";
-    }
-
-    // Sanitise the name of the generated function
-    string n = name();
-    for (size_t i = 0; i < n.size(); i++) {
-        if (!isalnum(n[i])) {
-            n[i] = '_';
-        }
-    }
-
-    // Make a module.
-    Module module(name(), target.with_feature(Target::JIT));
-    LoweredFunc lfn(n, infer_args.arg_types, lowered, LoweredFunc::External);
-    module.append(lfn);
-
-    if (debug::debug_level >= 3) {
-        compile_module_to_native(module, name() + ".bc", name() + ".s");
-        compile_module_to_text(module, name() + ".stmt");
-    }
-
-    std::map<std::string, JITExtern> lowered_externs = externs;
-    compiled_module = JITModule(module, lfn, make_externs_jit_module(target_arg, lowered_externs));
-    return compiled_module.main_function();
-=======
 void Func::realize(Realization dst, const Target &target) {
     pipeline().realize(dst, target);
 }
@@ -2048,7 +1707,6 @@
 
 void Func::infer_input_bounds(Realization dst) {
     pipeline().infer_input_bounds(dst);
->>>>>>> 2133e8c4
 }
 
 void *Func::compile_jit(const Target &target) {
